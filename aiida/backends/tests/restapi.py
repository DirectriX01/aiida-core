# -*- coding: utf-8 -*-
###########################################################################
# Copyright (c), The AiiDA team. All rights reserved.                     #
# This file is part of the AiiDA code.                                    #
#                                                                         #
# The code is hosted on GitHub at https://github.com/aiidateam/aiida_core #
# For further information on the license, see the LICENSE.txt file        #
# For further information please visit http://www.aiida.net               #
###########################################################################
import json

from aiida.backends.testbase import AiidaTestCase
from aiida.common.links import LinkType
from aiida.orm import DataFactory
from aiida.orm.calculation import Calculation
from aiida.orm.computer import Computer
from aiida.orm.data import Data
from aiida.orm.querybuilder import QueryBuilder
from aiida.restapi.api import App, AiidaApi

StructureData = DataFactory('structure')
CifData = DataFactory('cif')
ParameterData = DataFactory('parameter')
KpointsData = DataFactory('array.kpoints')


class RESTApiTestCase(AiidaTestCase):
    """
    Setup of the tests for the AiiDA RESTful-api
    """
    _url_prefix = "/api/v2"
    _dummy_data = {}
    _PERPAGE_DEFAULT = 20
    _LIMIT_DEFAULT = 400

    @classmethod
    def setUpClass(cls):
        """
        Basides the standard setup we need to add few more objects in the
        database to be able to explore different requests/filters/orderings etc.
        """

        # call parent setUpClass method
        super(RESTApiTestCase, cls).setUpClass()

        # connect the app and the api
        # Init the api by connecting it the the app (N.B. respect the following
        # order, api.__init__)
        kwargs = dict(PREFIX=cls._url_prefix,
                      PERPAGE_DEFAULT=cls._PERPAGE_DEFAULT,
                      LIMIT_DEFAULT=cls._LIMIT_DEFAULT)

        cls.app = App(__name__)
        cls.app.config['TESTING'] = True
        api = AiidaApi(cls.app, **kwargs)

        # create test inputs
        cell = ((2., 0., 0.), (0., 2., 0.), (0., 0., 2.))
        structure = StructureData(cell=cell)
        structure.append_atom(position=(0., 0., 0.), symbols=['Ba'])
        structure.store()

        cif = CifData(ase=structure.get_ase())
        cif.store()

        parameter1 = ParameterData(dict={"a": 1, "b": 2})
        parameter1.store()

        parameter2 = ParameterData(dict={"c": 3, "d": 4})
        parameter2.store()

        kpoint = KpointsData()
        kpoint.set_kpoints_mesh([4, 4, 4])
        kpoint.store()

        calc = Calculation()
        calc._set_attr("attr1", "OK")
        calc._set_attr("attr2", "OK")
        calc.store()

        calc.add_link_from(structure)
        calc.add_link_from(parameter1)
        kpoint.add_link_from(calc, link_type=LinkType.CREATE)

        calc1 = Calculation()
        calc1.store()

        from aiida.orm.computer import Computer

        dummy_computers = [
            {
                "name": "test1",
                "hostname": "test1.epfl.ch",
                "transport_type": "ssh",
                "scheduler_type": "pbspro",
            },
            {
                "name": "test2",
                "hostname": "test2.epfl.ch",
                "transport_type": "ssh",
                "scheduler_type": "torque",
            },
            {
                "name": "test3",
                "hostname": "test3.epfl.ch",
                "transport_type": "local",
                "scheduler_type": "slurm",
            },
            {
                "name": "test4",
                "hostname": "test4.epfl.ch",
                "transport_type": "ssh",
                "scheduler_type": "slurm",
            }
        ]

        for dummy_computer in dummy_computers:
            computer = Computer(**dummy_computer)
            computer.store()

        # Prepare typical REST responses
        cls.process_dummy_data()

    def get_dummy_data(self):
        return self._dummy_data

    def get_url_prefix(self):
        return self._url_prefix

    @classmethod
    def process_dummy_data(cls):
        """
        This functions prepare atomic chunks of typical responses from the
        RESTapi and puts them into class attributes

        """
        #TODO: Storing the different nodes as lists and accessing them
        # by their list index is very fragile and a pain to debug.
        # Please change this!
        computer_projections = ["id", "uuid", "name", "hostname",
                                           "transport_type", "scheduler_type"]
        computers = QueryBuilder().append(
            Computer, tag="comp", project=computer_projections).order_by(
            {'comp': [{'name': {'order': 'asc'}}]}).dict()

        # Cast UUID into a string (e.g. in sqlalchemy it comes as a UUID object)
        computers = [_['comp'] for _ in computers]
        for comp in computers:
            if comp['uuid'] is not None:
                comp['uuid'] = str(comp['uuid'])
        cls._dummy_data["computers"] = computers


        calculation_projections = ["id", "uuid", "user_id", "type"]
        calculations = QueryBuilder().append(Calculation, tag="calc",
                                             project=calculation_projections).order_by(
            {'calc': [{'id': {'order': 'desc'}}]}).dict()

        calculations = [_['calc'] for _ in calculations]
        for calc in calculations:
            if calc['uuid'] is not None:
                calc['uuid'] = str(calc['uuid'])
        cls._dummy_data["calculations"] = calculations

        data_projections = ["id", "uuid", "user_id", "type"]
        data_types = {
                'cifdata': CifData,
                'parameterdata': ParameterData,
                'structuredata': StructureData,
                'data': Data,
        }
        for label, dataclass in data_types.iteritems():
            data = QueryBuilder().append(dataclass, tag="data", project=data_projections).order_by(
            {'data': [{'id': {'order': 'desc'}}]}).dict()
            data = [_['data'] for _ in data]

            for datum in data:
                if datum['uuid'] is not None:
                    datum['uuid'] = str(datum['uuid'])

            cls._dummy_data[label] = data


    def split_path(self, url):
        """
        Split the url with "?" to get url path and it's parameters
        :param url: Web url
        :return: url path and url parameters
        """
        parts = url.split("?")
        path = ""
        query_string = ""
        if len(parts) > 0:
            path = parts[0]
        if len(parts) > 1:
            query_string = parts[1]

        return path, query_string

    def compare_extra_response_data(self, node_type, url, response, uuid=None):
        """
        In url response, we pass some extra information/data along with the node
        results. e.g. url method, node_type, path, pk, query_string, url,
        url_root,
        etc.

        :param node_type: url requested fot the type of the node
        :param url: web url
        :param response: url response
        :param uuid: url requested for the node pk
        """
        path, query_string = self.split_path(url)

        self.assertEqual(response["method"], "GET")
        self.assertEqual(response["resource_type"], node_type)
        self.assertEqual(response["path"], path)
        self.assertEqual(response["id"], uuid)
        self.assertEqual(response["query_string"], query_string)
        self.assertEqual(response["url"], "http://localhost" + url)
        self.assertEqual(response["url_root"], "http://localhost/")

    ###### node details and list with limit, offset, page, perpage ####
    def process_test(self, node_type, url, full_list=False, empty_list=False,
                     expected_list_ids=[], expected_range=[],
                     expected_errormsg=None, uuid=None, result_node_type=None,
                     result_name=None):
        """
        Check whether response matches expected values.

        :param node_type: url requested fot the type of the node
        :param url: web url
        :param full_list: if url is requested to get full list
        :param empty_list: if the response list is empty
        :param expected_list_ids: list of expected ids from data
        :param expected_range: [start, stop] range of expected ids from data
        :param expected_errormsg: expected error message in response
        :param uuid: url requested for the node pk
        :param result_node_type: node type in response data
        :param result_name: result name in response e.g. inputs, outputs
        """

        if result_node_type == None and result_name == None:
            result_node_type = node_type
            result_name = node_type

        url = self._url_prefix + url

        with self.app.test_client() as client:
            rv = client.get(url)
            response = json.loads(rv.data)
            if expected_errormsg:
                self.assertEqual(response["message"], expected_errormsg)
            else:
                if full_list:
                    expected_data = self._dummy_data[result_node_type]
                elif empty_list:
                    expected_data = []
                elif len(expected_list_ids) > 0:
                    expected_data = [self._dummy_data[result_node_type][i]
                                     for i in expected_list_ids]
                elif expected_range != []:
                    expected_data = self._dummy_data[result_node_type][
                                    expected_range[0]:expected_range[1]]
                else:
                    from aiida.common.exceptions import InputValidationError
                    raise InputValidationError(
                        "Pass the expected range of the dummydata")

                self.assertTrue(
                    len(response["data"][result_name]) == len(expected_data))

                for expected_node, response_node in zip(expected_data,
                                                        response["data"][
                                                            result_name]):

                    self.assertTrue(all(item in response_node.items()
                                        for item in expected_node.items()))

                self.compare_extra_response_data(node_type, url, response, uuid)

    ######## check exception #########
    def node_exception(self, url, exception_type):
        """
        Assert exception if any unknown parameter is passed in url
        :param url: web url
        :param exception_type: exception to be thrown
        :return:
        """
        self.assertRaises(exception_type, self.app.get(url))


class RESTApiTestSuite(RESTApiTestCase):
    """
    """

    ############### single computer ########################
    def test_computers_details(self):
        """
        Requests the details of single computer
        """
        node_uuid = self.get_dummy_data()["computers"][0]["uuid"]
        RESTApiTestCase.process_test(self, "computers",
                                     "/computers/" + str(node_uuid),
                                     expected_list_ids=[0], uuid=node_uuid)

    ############### full list with limit, offset, page, perpage #############
    def test_computers_list(self):
        """
        Get the full list of computers from database
        """
        RESTApiTestCase.process_test(self, "computers",
                                     "/computers?orderby=+id", full_list=True)

    def test_computers_list_limit_offset(self):
        """
        Get the list of computers from database using limit
        and offset parameter.
        It should return the no of rows specified in limit from
        database starting from the no. specified in offset
        """
        RESTApiTestCase.process_test(self, "computers",
                                     "/computers?limit=2&offset=2&orderby=+id",
                                     expected_range=[2, 4])

    def test_computers_list_limit_only(self):
        """
        Get the list of computers from database using limit
        parameter.
        It should return the no of rows specified in limit from
        database.
        """
        RESTApiTestCase.process_test(self, "computers",
                                     "/computers?limit=2&orderby=+id",
                                     expected_range=[None, 2])

    def test_computers_list_offset_only(self):
        """
        Get the list of computers from database using offset
        parameter
        It should return all the rows from database starting from
        the no. specified in offset
        """
        RESTApiTestCase.process_test(self, "computers",
                                     "/computers?offset=2&orderby=+id",
                                     expected_range=[2, None])

    def test_computers_list_limit_offset_perpage(self):
        """
        If we pass the limit, offset and perpage at same time, it
        would return the error message.
        """
        expected_error = "perpage key is incompatible with limit and offset"
        RESTApiTestCase.process_test(self, "computers",
                                     "/computers?offset=2&limit=1&perpage=2&orderby=+id",
                                     expected_errormsg=expected_error)

    def test_computers_list_page_limit_offset(self):
        """
        If we use the page, limit and offset at same time, it
        would return the error message.
        """
        expected_error = "requesting a specific page is incompatible with " \
                         "limit and offset"
        RESTApiTestCase.process_test(self, "computers",
                                     "/computers/page/2?offset=2&limit=1&orderby=+id",
                                     expected_errormsg=expected_error)

    def test_computers_list_page_limit_offset_perpage(self):
        """
        If we use the page, limit, offset and perpage at same time, it
        would return the error message.
        """
        expected_error = "perpage key is incompatible with limit and offset"
        RESTApiTestCase.process_test(self, "computers",
                                     "/computers/page/2?offset=2&limit=1&perpage=2&orderby=+id",
                                     expected_errormsg=expected_error)

    def test_computers_list_page_default(self):
        """
        it returns the no. of rows defined as default perpage option
        from database.

        **** no.of pages = total no. of computers in database / perpage
        "/page" acts as "/page/1?perpage=default_value"

        """
        RESTApiTestCase.process_test(self, "computers",
                                     "/computers/page?orderby=+id",
                                     full_list=True)

    def test_computers_list_page_perpage(self):
        """
        **** no.of pages = total no. of computers in database / perpage
        Using this formula it returns the no. of rows for requested page
        """
        RESTApiTestCase.process_test(self, "computers",
                                     "/computers/page/1?perpage=2&orderby=+id",
                                     expected_range=[None, 2])

    def test_computers_list_page_perpage_exceed(self):
        """
        **** no.of pages = total no. of computers in database / perpage

        If we request the page which exceeds the total no. of pages then
        it would return the error message.
        """
        expected_error = "Non existent page requested. The page range is [1 : " \
                         "3]"
        RESTApiTestCase.process_test(self, "computers",
                                     "/computers/page/4?perpage=2&orderby=+id",
                                     expected_errormsg=expected_error)

    ############### list filters ########################
    def test_computers_filter_id1(self):
        """
        Add filter on the id of computer and get the filtered computer
        list (e.g. id=1)
        """
        node_pk = self.get_dummy_data()["computers"][0]["id"]
        RESTApiTestCase.process_test(self, "computers",
                                     "/computers?id=" + str(node_pk),
                                     expected_list_ids=[0])

    def test_computers_filter_id2(self):
        """
        Add filter on the id of computer and get the filtered computer
        list (e.g. id > 2)
        """
        node_pk = self.get_dummy_data()["computers"][1]["id"]
        RESTApiTestCase.process_test(self, "computers", "/computers?id>" + str(
            node_pk) + "&orderby=+id",
                                     expected_range=[2, None])

    def test_computers_filter_pk(self):
        """
        Add filter on the id of computer and get the filtered computer
        list (e.g. id=1)
        """
        node_pk = self.get_dummy_data()["computers"][0]["id"]
        RESTApiTestCase.process_test(self, "computers",
                                     "/computers?pk=" + str(node_pk),
                                     expected_list_ids=[0])

    def test_computers_filter_name(self):
        """
        Add filter for the name of computer and get the filtered computer
        list
        """
        RESTApiTestCase.process_test(self, "computers",
                                     '/computers?name="test1"',
                                     expected_list_ids=[1])

    def test_computers_filter_hostname(self):
        """
        Add filter for the hostname of computer and get the filtered computer
        list
        """
        RESTApiTestCase.process_test(self, "computers",
                                     '/computers?hostname="test1.epfl.ch"',
                                     expected_list_ids=[1])

    def test_computers_filter_transport_type(self):
        """
        Add filter for the transport_type of computer and get the filtered
        computer
        list
        """
        RESTApiTestCase.process_test(self, "computers",
                                     '/computers?transport_type="local"&orderby=+id',
                                     expected_list_ids=[0, 3])

    ############### list orderby ########################
    def test_computers_orderby_id_asc(self):
        """
        Returns the computers list ordered by "id" in ascending
        order
        """
        RESTApiTestCase.process_test(self, "computers", "/computers?orderby=id",
                                     full_list=True)

    def test_computers_orderby_id_asc_sign(self):
        """
        Returns the computers list ordered by "+id" in ascending
        order
        """
        RESTApiTestCase.process_test(self, "computers",
                                     "/computers?orderby=+id",
                                     full_list=True)

    def test_computers_orderby_id_desc(self):
        """
        Returns the computers list ordered by "id" in descending
        order
        """
        RESTApiTestCase.process_test(self, "computers",
                                     "/computers?orderby=-id",
                                     expected_list_ids=[4, 3, 2, 1, 0])

    def test_computers_orderby_name_asc(self):
        """
        Returns the computers list ordered by "name" in ascending
        order
        """
        RESTApiTestCase.process_test(self, "computers",
                                     "/computers?orderby=name",
                                     full_list=True)

    def test_computers_orderby_name_asc_sign(self):
        """
        Returns the computers list ordered by "+name" in ascending
        order
        """
        RESTApiTestCase.process_test(self, "computers",
                                     "/computers?orderby=+name",
                                     full_list=True)

    def test_computers_orderby_name_desc(self):
        """
        Returns the computers list ordered by "name" in descending
        order
        """
        RESTApiTestCase.process_test(self, "computers",
                                     "/computers?orderby=-name",
                                     expected_list_ids=[4, 3, 2, 1, 0])

    def test_computers_orderby_scheduler_type_asc(self):
        """
        Returns the computers list ordered by "scheduler_type" in ascending
        order
        """
        RESTApiTestCase.process_test(self, "computers",
                                     "/computers?orderby=scheduler_type",
                                     expected_list_ids=[0, 1, 3, 4, 2])

    def test_computers_orderby_scheduler_type_asc_sign(self):
        """
        Returns the computers list ordered by "+scheduler_type" in ascending
        order
        """
        RESTApiTestCase.process_test(self, "computers",
                                     "/computers?orderby=+scheduler_type",
                                     expected_list_ids=[0, 1, 3, 4, 2])

    def test_computers_orderby_scheduler_type_desc(self):
        """
        Returns the computers list ordered by "scheduler_type" in descending
        order
        """
        RESTApiTestCase.process_test(self, "computers",
                                     "/computers?orderby=-scheduler_type",
                                     expected_list_ids=[2, 3, 4, 0, 1])

    ############### list orderby combinations #######################
    def test_computers_orderby_mixed1(self):
        """
        Returns the computers list first order by "transport_type" in
        ascending order and if it is having same transport_type, order it
        by "id"
        """
        RESTApiTestCase.process_test(self, "computers",
                                     "/computers?orderby=transport_type,id",
                                     expected_list_ids=[0, 3, 1, 2, 4])

    def test_computers_orderby_mixed2(self):
        """
        Returns the computers list first order by "scheduler_type" in
        descending order and if it is having same scheduler_type, order it
        by "name"
        """
        RESTApiTestCase.process_test(self, "computers",
                                     "/computers?orderby=-scheduler_type,name",
                                     expected_list_ids=[2, 3, 4, 0, 1])

    def test_computers_orderby_mixed3(self):
        """
        Returns the computers list first order by "scheduler_type" in
        ascending order and if it is having same scheduler_type, order it
        by "hostname" descending order

        Response::
        test4 slurm
        test3 slurm
        test2 torque
        test1 pbspro
        localhost pbspro
        ==========
        Expected::
        test1 pbspro
        localhost pbspro
        test4 slurm
        test3 slurm
        test2 torque
        test1 test4


        RESTApiTestCase.process_test(self, "computers",
                                  "/computers?orderby=+scheduler_type,
                                  -hostname",
                                  expected_list_ids=[1,0,4,3,2])
        """
        pass

    ############### list filter combinations #######################
    def test_computers_filter_mixed1(self):
        """
        Add filter for the hostname and id of computer and get the
        filtered computer list
        """
        node_pk = self.get_dummy_data()["computers"][0]["id"]
        RESTApiTestCase.process_test(self, "computers",
                                     '/computers?id>' + str(
                                         node_pk) + '&hostname="test1.epfl.ch"',
                                     expected_list_ids=[1])

    def test_computers_filter_mixed2(self):
        """
        Add filter for the id, hostname and transport_type of the computer
        and get the filtered computer list
        """
        node_pk = self.get_dummy_data()["computers"][0]["id"]
        RESTApiTestCase.process_test(self, "computers",
                                     '/computers?id>' + str(
                                         node_pk) +
                                     '&hostname="test3.epfl.ch"&transport_type="ssh"',
                                     empty_list=True)

    ############### list all parameter combinations #######################
    def test_computers_mixed1(self):
        """
        url parameters: id, limit and offset
        """
        node_pk = self.get_dummy_data()["computers"][0]["id"]
        RESTApiTestCase.process_test(self, "computers",
                                     "/computers?id>" + str(
                                         node_pk) + "&limit=2&offset=3",
                                     expected_list_ids=[4])

    def test_computers_mixed2(self):
        """
        url parameters: id, page, perpage
        """
        node_pk = self.get_dummy_data()["computers"][0]["id"]
        RESTApiTestCase.process_test(self, "computers",
                                     "/computers/page/2?id>" + str(
                                         node_pk) + "&perpage=2&orderby=+id",
                                     expected_list_ids=[3, 4])

    def test_computers_mixed3(self):
        """
        url parameters: id, transport_type, orderby
        """
        node_pk = self.get_dummy_data()["computers"][0]["id"]
        RESTApiTestCase.process_test(self, "computers",
                                     '/computers?id>=' + str(
                                         node_pk) +
                                     '&transport_type="ssh"&orderby=-id&limit=2',
                                     expected_list_ids=[4, 2])

    ########## pass unknown url parameter ###########
    def test_computers_unknown_param(self):
        """
        url parameters: id, limit and offset

        from aiida.common.exceptions import InputValidationError
        RESTApiTestCase.node_exception(self, "/computers?aa=bb&id=2",
                                       InputValidationError)
        """
        pass

    ############### single calculation ########################
    def test_calculations_details(self):
        """
        Requests the details of single calculation
        """
        node_uuid = self.get_dummy_data()["calculations"][0]["uuid"]
        RESTApiTestCase.process_test(self, "calculations",
                                     "/calculations/" + str(node_uuid),
                                     expected_list_ids=[0], uuid=node_uuid)

    ############### full list with limit, offset, page, perpage #############
    def test_calculations_list(self):
        """ 
		Get the full list of calculations from database
        """
        RESTApiTestCase.process_test(self, "calculations",
                                     "/calculations?orderby=-id",
                                     full_list=True)

    def test_calculations_list_limit_offset(self):
        """
        Get the list of calculations from database using limit
        and offset parameter.
        It should return the no of rows specified in limit from
        database starting from the no. specified in offset
        """
        RESTApiTestCase.process_test(self, "calculations",
                                     "/calculations?limit=1&offset=1&orderby=+id",
                                     expected_list_ids=[0])

    ############### calculation inputs  #############
    def test_calculation_inputs(self):
        """
        Get the list of give calculation inputs
        """
        node_uuid = self.get_dummy_data()["calculations"][1]["uuid"]
        self.process_test("calculations", "/calculations/" + str(
            node_uuid) + "/io/inputs?orderby=id",
                          expected_list_ids=[4, 2], uuid=node_uuid,
                          result_node_type="data",
                          result_name="inputs")

    def test_calculation_input_filters(self):
        """
        Get filtered inputs list for given calculations
        """
        node_uuid = self.get_dummy_data()["calculations"][1]["uuid"]
        self.process_test("calculations", '/calculations/' + str(
            node_uuid) + '/io/inputs?type="data.parameter.ParameterData."',
                          expected_list_ids=[2], uuid=node_uuid,
                          result_node_type="data",
                          result_name="inputs")

    ############### calculation attributes #############
    def test_calculation_attributes(self):
        """
        Get list of calculation attributes
        """
        node_uuid = self.get_dummy_data()["calculations"][1]["uuid"]
        url = self.get_url_prefix() + "/calculations/" + str(
            node_uuid) + "/content/attributes"
        with self.app.test_client() as client:
            rv = client.get(url)
            response = json.loads(rv.data)
            self.assertEqual(response["data"]["attributes"],
                             {'attr2': 'OK', 'attr1': 'OK'})
            RESTApiTestCase.compare_extra_response_data(self, "calculations",
                                                        url,
                                                        response, uuid=node_uuid)

    def test_calculation_attributes_nalist_filter(self):
        """
        Get list of calculation attributes with filter nalist
        """
        node_uuid = self.get_dummy_data()["calculations"][1]["uuid"]
        url = self.get_url_prefix() + '/calculations/' + str(
            node_uuid) + '/content/attributes?nalist="attr1"'
        with self.app.test_client() as client:
            rv = client.get(url)
            response = json.loads(rv.data)
            self.assertEqual(response["data"]["attributes"], {'attr2': 'OK'})
            RESTApiTestCase.compare_extra_response_data(self, "calculations",
                                                        url,
                                                        response, uuid=node_uuid)

    def test_calculation_attributes_alist_filter(self):
        """
        Get list of calculation attributes with filter alist
        """
        node_uuid = self.get_dummy_data()["calculations"][1]["uuid"]
        url = self.get_url_prefix() + '/calculations/' + str(
            node_uuid) + '/content/attributes?alist="attr1"'
        with self.app.test_client() as client:
            rv = client.get(url)
            response = json.loads(rv.data)
            self.assertEqual(response["data"]["attributes"], {'attr1': 'OK'})
            RESTApiTestCase.compare_extra_response_data(self, "calculations",
                                                        url,
                                                        response, uuid=node_uuid)

    ############### Structure visualization and download #############
    def test_structure_visualization(self):
        """
        Get the list of give calculation inputs
        """
        from aiida.backends.tests.dataclasses import simplify
<<<<<<< HEAD
        node_uuid = self.get_dummy_data()["data"][3]["uuid"]
=======
        node_uuid = self.get_dummy_data()["structuredata"][0]["uuid"]
>>>>>>> 464f768f
        url = self.get_url_prefix() + '/structures/' + str(
            node_uuid) + '/content/visualization?visformat=cif'
        with self.app.test_client() as client:
            rv = client.get(url)
            response = json.loads(rv.data)
            expected_visdata = """\n##########################################################################\n#               Crystallographic Information Format file \n#               Produced by PyCifRW module\n# \n#  This is a CIF file.  CIF has been adopted by the International\n#  Union of Crystallography as the standard for data archiving and \n#  transmission.\n#\n#  For information on this file format, follow the CIF links at\n#  http://www.iucr.org\n##########################################################################\n\ndata_0\nloop_\n  _atom_site_label\n  _atom_site_fract_x\n  _atom_site_fract_y\n  _atom_site_fract_z\n  _atom_site_type_symbol\n   Ba1  0.0  0.0  0.0  Ba\n \n_cell_angle_alpha                       90.0\n_cell_angle_beta                        90.0\n_cell_angle_gamma                       90.0\n_cell_length_a                          2.0\n_cell_length_b                          2.0\n_cell_length_c                          2.0\nloop_\n  _symmetry_equiv_pos_as_xyz\n   'x, y, z'\n \n_symmetry_int_tables_number             1\n_symmetry_space_group_name_H-M          'P 1'\n"""
            self.assertEquals(simplify(response["data"]["visualization"]["str_viz_info"]["data"]),simplify(expected_visdata))
            self.assertEquals(response["data"]["visualization"]["str_viz_info"]["format"],"cif")
            self.assertEquals(response["data"]["visualization"]["dimensionality"],
                              {u'dim': 3, u'value': 8.0, u'label': u'volume'})
            self.assertEquals(response["data"]["visualization"]["pbc"], [True,True,True])
            self.assertEquals(response["data"]["visualization"]["formula"], "Ba")
            RESTApiTestCase.compare_extra_response_data(self, "structures",
                                                        url,
                                                        response, uuid=node_uuid)

    def test_cif(self):
        """
        Test download of cif file
        """
        from aiida.orm import load_node

        node_uuid = self.get_dummy_data()["cifdata"][0]["uuid"]
        url = self.get_url_prefix() + '/cifs/' + node_uuid + '/content/download'

        with self.app.test_client() as client:
            rv = client.get(url)

        cif = load_node(node_uuid)._prepare_cif()[0]
        self.assertEquals(rv.data, cif )

<|MERGE_RESOLUTION|>--- conflicted
+++ resolved
@@ -773,11 +773,7 @@
         Get the list of give calculation inputs
         """
         from aiida.backends.tests.dataclasses import simplify
-<<<<<<< HEAD
-        node_uuid = self.get_dummy_data()["data"][3]["uuid"]
-=======
         node_uuid = self.get_dummy_data()["structuredata"][0]["uuid"]
->>>>>>> 464f768f
         url = self.get_url_prefix() + '/structures/' + str(
             node_uuid) + '/content/visualization?visformat=cif'
         with self.app.test_client() as client:
