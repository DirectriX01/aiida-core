# -*- coding: utf-8 -*-
###########################################################################
# Copyright (c), The AiiDA team. All rights reserved.                     #
# This file is part of the AiiDA code.                                    #
#                                                                         #
# The code is hosted on GitHub at https://github.com/aiidateam/aiida_core #
# For further information on the license, see the LICENSE.txt file        #
# For further information please visit http://www.aiida.net               #
###########################################################################
import HTMLParser
import sys

from aiida.common.utils import (export_shard_uuid, get_class_string,
                                get_object_from_string, grouper)
from aiida.orm.computer import Computer
from aiida.orm.group import Group
from aiida.orm.node import Node
from aiida.orm.user import User

IMPORTGROUP_TYPE = 'aiida.import'
COMP_DUPL_SUFFIX = ' (Imported #{})'

# Giving names to the various entities. Attributes and links are not AiiDA
# entities but we will refer to them as entities in the file (to simplify
# references to them).
NODE_ENTITY_NAME = "Node"
LINK_ENTITY_NAME = "Link"
GROUP_ENTITY_NAME = "Group"
ATTRIBUTE_ENTITY_NAME = "Attribute"
COMPUTER_ENTITY_NAME = "Computer"
USER_ENTITY_NAME = "User"

# The signatures used to reference the entities in the import/export file
NODE_SIGNATURE = "aiida.backends.djsite.db.models.DbNode"
LINK_SIGNATURE = "aiida.backends.djsite.db.models.DbLink"
GROUP_SIGNATURE = "aiida.backends.djsite.db.models.DbGroup"
COMPUTER_SIGNATURE = "aiida.backends.djsite.db.models.DbComputer"
USER_SIGNATURE = "aiida.backends.djsite.db.models.DbUser"
ATTRIBUTE_SIGNATURE = "aiida.backends.djsite.db.models.DbAttribute"

# Mapping from entity names to signatures (used by the SQLA import/export)
entity_names_to_signatures = {
    NODE_ENTITY_NAME: NODE_SIGNATURE,
    LINK_ENTITY_NAME: LINK_SIGNATURE,
    GROUP_ENTITY_NAME: GROUP_SIGNATURE,
    COMPUTER_ENTITY_NAME: COMPUTER_SIGNATURE,
    USER_ENTITY_NAME: USER_SIGNATURE,
    ATTRIBUTE_ENTITY_NAME: ATTRIBUTE_SIGNATURE,
}

# Mapping from signatures to entity names (used by the SQLA import/export)
signatures_to_entity_names = {
    NODE_SIGNATURE: NODE_ENTITY_NAME,
    LINK_SIGNATURE: LINK_ENTITY_NAME,
    GROUP_SIGNATURE: GROUP_ENTITY_NAME,
    COMPUTER_SIGNATURE: COMPUTER_ENTITY_NAME,
    USER_SIGNATURE: USER_ENTITY_NAME,
    ATTRIBUTE_SIGNATURE: ATTRIBUTE_ENTITY_NAME,
}

# Mapping from entity names to AiiDA classes (used by the SQLA import/export)
entity_names_to_entities = {
    NODE_ENTITY_NAME: Node,
    GROUP_ENTITY_NAME: Group,
    COMPUTER_ENTITY_NAME: Computer,
    USER_ENTITY_NAME: User
}


def schema_to_entity_names(class_string):
    """
    Mapping from classes path to entity names (used by the SQLA import/export)
    This could have been written much simpler if it is only for SQLA but there
    is an attempt the SQLA import/export code to be used for Django too.
    """
    if class_string is None or len(class_string) == 0:
        return
    if(class_string == "aiida.backends.djsite.db.models.DbNode" or
               class_string == "aiida.backends.sqlalchemy.models.node.DbNode"):
        return NODE_ENTITY_NAME

    if(class_string == "aiida.backends.djsite.db.models.DbLink" or
               class_string == "aiida.backends.sqlalchemy.models.node.DbLink"):
        return LINK_ENTITY_NAME

    if(class_string == "aiida.backends.djsite.db.models.DbGroup" or
               class_string ==
               "aiida.backends.sqlalchemy.models.group.DbGroup"):
        return GROUP_ENTITY_NAME

    if(class_string == "aiida.backends.djsite.db.models.DbComputer" or
               class_string ==
               "aiida.backends.sqlalchemy.models.computer.DbComputer"):
        return COMPUTER_ENTITY_NAME
    if (class_string == "aiida.backends.djsite.db.models.DbUser" or
            class_string == "aiida.backends.sqlalchemy.models.user.DbUser"):
        return USER_ENTITY_NAME

# Mapping of entity names to SQLA class paths
entity_names_to_sqla_schema = {
    NODE_ENTITY_NAME: "aiida.backends.sqlalchemy.models.node.DbNode",
    LINK_ENTITY_NAME: "aiida.backends.sqlalchemy.models.node.DbLink",
    GROUP_ENTITY_NAME: "aiida.backends.sqlalchemy.models.group.DbGroup",
    COMPUTER_ENTITY_NAME:
        "aiida.backends.sqlalchemy.models.computer.DbComputer",
    USER_ENTITY_NAME: "aiida.backends.sqlalchemy.models.user.DbUser"
}

# Mapping of the Django entity properties fields to SQLA property fields.
# These are the names of the fields of the models that belong to the
# corresponding entities.
# Note that the Django field names are used in the export file.
django_fields_to_sqla = {
    NODE_ENTITY_NAME: {
        "dbcomputer": "dbcomputer_id",
        "user": "user_id"},
    GROUP_ENTITY_NAME: {
        "user": "user_id"
    },
    COMPUTER_ENTITY_NAME: {
        "metadata": "_metadata"}
}

# As above but the opposite procedure
sqla_fields_to_django = {
    NODE_ENTITY_NAME: {
        "dbcomputer_id": "dbcomputer",
        "user_id": "user"},
    LINK_ENTITY_NAME: {},
    GROUP_ENTITY_NAME: {
        "user_id": "user"
    },
    COMPUTER_ENTITY_NAME: {
        "_metadata" : "metadata"},
    USER_ENTITY_NAME: {}
}


def get_all_fields_info_sqla():
    """
    This method returns a description of the field names that should be used
    to describe the entity properties.
    Apart from of the listing of the fields per properties, it also shown
    the dependencies among different entities (and on which fields). It is
    also shown/return the unique identifiers used per entity.

    This method is needed for the import/export SQLA methods. The corresponding
    information for Django (which is/should be the same - since it is a
    description of the dependencies of the data in the export file) is
    generated automatically.
    """
    unique_identifiers = {
        USER_ENTITY_NAME: "email",
        COMPUTER_ENTITY_NAME: "uuid",
        LINK_ENTITY_NAME: None,
        NODE_ENTITY_NAME: "uuid",
        ATTRIBUTE_ENTITY_NAME: None,
        GROUP_ENTITY_NAME: "uuid",
    }

    all_fields_info = dict()
    all_fields_info[USER_ENTITY_NAME] = {
             "last_name": {},
             "first_name": {},
             "institution": {},
             "email": {}
        }
    all_fields_info[COMPUTER_ENTITY_NAME] = {
             "transport_type": {},
             "transport_params": {},
             "hostname": {},
             "description": {},
             "scheduler_type": {},
             "metadata": {},
             "enabled": {},
             "uuid": {},
             "name": {}
        }
    all_fields_info[LINK_ENTITY_NAME] = {
            "input": {
                "requires": NODE_ENTITY_NAME,
                "related_name": "output_links"
            },
            "type": {},
            "output": {
                "requires": NODE_ENTITY_NAME,
                "related_name": "input_links"
            },
            "label": {}
        }
    all_fields_info[NODE_ENTITY_NAME] = {
             "ctime": {
                "convert_type" : "date"
             },
             "uuid": {},
             "public": {},
             "mtime": {
                "convert_type": "date"
             },
             "type": {},
             "label": {},
             "nodeversion": {},
             "user": {
                "requires" : USER_ENTITY_NAME,
                "related_name": "dbnodes"
             },
             "dbcomputer": {
                "requires" : COMPUTER_ENTITY_NAME,
                "related_name": "dbnodes"
             },
             "description": {}
        }
    all_fields_info[ATTRIBUTE_ENTITY_NAME] = {
             "dbnode": {
                "requires": NODE_ENTITY_NAME,
                "related_name": "dbattributes"
             },
             "key": {},
             "tval": {},
             "fval": {},
             "bval": {},
             "datatype": {},
             "dval": {
                "convert_type": "date"
             },
             "ival": {}
        }
    all_fields_info[GROUP_ENTITY_NAME] = {
             "description": {},
             "user": {
                "related_name": "dbgroups",
                "requires": USER_ENTITY_NAME
             },
             "time": {
                "convert_type" : "date"
             },
             "type": {},
             "uuid": {},
             "name": {}
        }
    return all_fields_info, unique_identifiers


def deserialize_attributes(attributes_data, conversion_data):
    import datetime
    import pytz

    if isinstance(attributes_data, dict):
        ret_data = {}
        for k, v in attributes_data.iteritems():
            # print "k: ", k, " v: ", v
            if conversion_data is not None:
                ret_data[k] = deserialize_attributes(v, conversion_data[k])
            else:
                ret_data[k] = deserialize_attributes(v, None)
    elif isinstance(attributes_data, (list, tuple)):
        ret_data = []
        for value, conversion in zip(attributes_data, conversion_data):
            ret_data.append(deserialize_attributes(value, conversion))
    else:
        if conversion_data is None:
            ret_data = attributes_data
        else:
            if conversion_data == 'date':
                ret_data = datetime.datetime.strptime(
                    attributes_data, '%Y-%m-%dT%H:%M:%S.%f').replace(
                    tzinfo=pytz.utc)
            else:
                raise ValueError("Unknown convert_type '{}'".format(
                    conversion_data))

    return ret_data


def deserialize_field(k, v, fields_info, import_unique_ids_mappings,
                      foreign_ids_reverse_mappings):
    try:
        field_info = fields_info[k]
    except KeyError:
        raise ValueError("Unknown field '{}'".format(k))

    if k == 'id' or k == 'pk':
        raise ValueError("ID or PK explicitly passed!")

    requires = field_info.get('requires', None)
    if requires is None:
        # Actual data, no foreign key
        converter = field_info.get('convert_type', None)
        return (k, deserialize_attributes(v, converter))
    else:
        # Foreign field
        # Correctly manage nullable fields
        if v is not None:
            unique_id = import_unique_ids_mappings[requires][v]
            # map to the PK/ID associated to the given entry, in the arrival DB,
            # rather than in the export DB

            # I store it in the FIELDNAME_id variable, that directly stores the
            # PK in the remote table, rather than requiring to create Model
            # instances for the foreign relations
            return ("{}_id".format(k),
                    foreign_ids_reverse_mappings[requires][unique_id])
        else:
            return ("{}_id".format(k), None)


def extract_zip(infile, folder, nodes_export_subfolder="nodes",
                silent=False):
    """
    Extract the nodes to be imported from a zip file.

    :param infile: file path
    :param folder: a SandboxFolder, used to extract the file tree
    :param nodes_export_subfolder: name of the subfolder for AiiDA nodes
    :param silent: suppress debug print
    """
    import os
    import zipfile

    if not silent:
        print "READING DATA AND METADATA..."

    try:
        with zipfile.ZipFile(infile, "r") as zip:

            zip.extract(path=folder.abspath,
                   member='metadata.json')
            zip.extract(path=folder.abspath,
                   member='data.json')

            if not silent:
                print "EXTRACTING NODE DATA..."

            for membername in zip.namelist():
                # Check that we are only exporting nodes within
                # the subfolder!
                # TODO: better check such that there are no .. in the
                # path; use probably the folder limit checks
                if not membername.startswith(nodes_export_subfolder+os.sep):
                    continue
                zip.extract(path=folder.abspath,
                            member=membername)
    except zipfile.BadZipfile:
        raise ValueError("The input file format for import is not valid (not"
                         " a zip file)")


def extract_tar(infile, folder, nodes_export_subfolder="nodes",
                silent=False):
    """
    Extract the nodes to be imported from a (possibly zipped) tar file.

    :param infile: file path
    :param folder: a SandboxFolder, used to extract the file tree
    :param nodes_export_subfolder: name of the subfolder for AiiDA nodes
    :param silent: suppress debug print
    """
    import os
    import tarfile

    if not silent:
        print "READING DATA AND METADATA..."

    try:
        with tarfile.open(infile, "r:*", format=tarfile.PAX_FORMAT) as tar:

            tar.extract(path=folder.abspath,
                   member=tar.getmember('metadata.json'))
            tar.extract(path=folder.abspath,
                   member=tar.getmember('data.json'))

            if not silent:
                print "EXTRACTING NODE DATA..."

            for member in tar.getmembers():
                if member.isdev():
                    # safety: skip if character device, block device or FIFO
                    print >> sys.stderr, ("WARNING, device found inside the "
                        "import file: {}".format(member.name))
                    continue
                if member.issym() or member.islnk():
                    # safety: in export, I set dereference=True therefore
                    # there should be no symbolic or hard links.
                    print >> sys.stderr, ("WARNING, link found inside the "
                        "import file: {}".format(member.name))
                    continue
                # Check that we are only exporting nodes within
                # the subfolder!
                # TODO: better check such that there are no .. in the
                # path; use probably the folder limit checks
                if not member.name.startswith(nodes_export_subfolder+os.sep):
                    continue
                tar.extract(path=folder.abspath,
                            member=member)
    except tarfile.ReadError:
        raise ValueError("The input file format for import is not valid (1)")


def extract_tree(infile, folder, silent=False):
    """
    Prepare to import nodes from plain file system tree.

    :param infile: path
    :param folder: a SandboxFolder, used to extract the file tree
    :param silent: suppress debug print
    """
    import os

    def add_files(args,path,files):
        folder = args['folder']
        root = args['root']
        for f in files:
            fullpath = os.path.join(path,f)
            relpath = os.path.relpath(fullpath,root)
            if os.path.isdir(fullpath):
                if os.path.dirname(relpath) != '':
                    folder.get_subfolder(os.path.dirname(relpath) +
                                         os.sep, create=True)
            elif not os.path.isfile(fullpath):
                continue
            if os.path.dirname(relpath) != '':
                folder.get_subfolder(os.path.dirname(relpath)+os.sep,
                                     create=True)
            folder.insert_path(os.path.abspath(fullpath),relpath)

    os.path.walk(infile,add_files,{'folder': folder, 'root': infile})


def extract_cif(infile, folder, nodes_export_subfolder="nodes",
                aiida_export_subfolder="aiida", silent=False):
    """
    Extract the nodes to be imported from a TCOD CIF file. TCOD CIFs,
    exported by AiiDA, may contain an importable subset of AiiDA database,
    which can be imported. This function prepares SandboxFolder with files
    required for import.

    :param infile: file path
    :param folder: a SandboxFolder, used to extract the file tree
    :param nodes_export_subfolder: name of the subfolder for AiiDA nodes
    :param aiida_export_subfolder: name of the subfolder for AiiDA data
        inside the TCOD CIF internal file tree
    :param silent: suppress debug print
    """
    import os
    import urllib2
    import CifFile
    from aiida.common.exceptions import ValidationError
    from aiida.common.utils import md5_file, sha1_file
    from aiida.tools.dbexporters.tcod import decode_textfield

    values = CifFile.ReadCif(infile)
    values = values[values.keys()[0]] # taking the first datablock in CIF

    for i in range(0,len(values['_tcod_file_id'])-1):
        name = values['_tcod_file_name'][i]
        if not name.startswith(aiida_export_subfolder+os.sep):
            continue
        dest_path = os.path.relpath(name,aiida_export_subfolder)
        if name.endswith(os.sep):
            if not os.path.exists(folder.get_abs_path(dest_path)):
                folder.get_subfolder(folder.get_abs_path(dest_path),create=True)
            continue
        contents = values['_tcod_file_contents'][i]
        if contents == '?' or contents == '.':
            uri = values['_tcod_file_uri'][i]
            if uri is not None and uri != '?' and uri != '.':
                contents = urllib2.urlopen(uri).read()
        encoding = values['_tcod_file_content_encoding'][i]
        if encoding == '.':
            encoding = None
        contents = decode_textfield(contents,encoding)
        if os.path.dirname(dest_path) != '':
            folder.get_subfolder(os.path.dirname(dest_path)+os.sep,create=True)
        with open(folder.get_abs_path(dest_path),'w') as f:
            f.write(contents)
            f.flush()
        md5  = values['_tcod_file_md5sum'][i]
        if md5 is not None:
            if md5_file(folder.get_abs_path(dest_path)) != md5:
                raise ValidationError("MD5 sum for extracted file '{}' is "
                                      "different from given in the CIF "
                                      "file".format(dest_path))
        sha1 = values['_tcod_file_sha1sum'][i]
        if sha1 is not None:
            if sha1_file(folder.get_abs_path(dest_path)) != sha1:
                raise ValidationError("SHA1 sum for extracted file '{}' is "
                                      "different from given in the CIF "
                                      "file".format(dest_path))


def import_data(in_path,ignore_unknown_nodes=False,
                silent=False):

    from aiida.backends.settings import BACKEND
    from aiida.backends.profile import BACKEND_DJANGO, BACKEND_SQLA

    if BACKEND == BACKEND_SQLA:
        return import_data_sqla(in_path, ignore_unknown_nodes=ignore_unknown_nodes,
                         silent=silent)
    elif BACKEND == BACKEND_DJANGO:
        return import_data_dj(in_path, ignore_unknown_nodes=ignore_unknown_nodes,
                       silent=silent)
    else:
        raise Exception("Unknown settings.BACKEND: {}".format(
            BACKEND))


def import_data_dj(in_path,ignore_unknown_nodes=False,
                silent=False):
    """
    Import exported AiiDA environment to the AiiDA database.
    If the 'in_path' is a folder, calls export_tree; otherwise, tries to
    detect the compression format (zip, tar.gz, tar.bz2, ...) and calls the
    correct function.

    :param in_path: the path to a file or folder that can be imported in AiiDA
    """
    import json
    import os
    import tarfile
    import zipfile
    from itertools import chain

    from django.db import transaction
    from aiida.utils import timezone

    from aiida.orm import Node, Group
    from aiida.common.exceptions import UniquenessError
    from aiida.common.folders import SandboxFolder, RepositoryFolder
    from aiida.backends.djsite.db import models
    from aiida.common.utils import get_class_string, get_object_from_string
    from aiida.common.datastructures import calc_states

    # This is the export version expected by this function
    expected_export_version = '0.2'

    # The name of the subfolder in which the node files are stored
    nodes_export_subfolder = 'nodes'

    # The returned dictionary with new and existing nodes and links
    ret_dict = {}

    ################
    # EXTRACT DATA #
    ################
    # The sandbox has to remain open until the end
    with SandboxFolder() as folder:
        if os.path.isdir(in_path):
            extract_tree(in_path,folder,silent=silent)
        else:
            if tarfile.is_tarfile(in_path):
                extract_tar(in_path,folder,silent=silent,
                            nodes_export_subfolder=nodes_export_subfolder)
            elif zipfile.is_zipfile(in_path):
                extract_zip(in_path,folder,silent=silent,
                            nodes_export_subfolder=nodes_export_subfolder)
            elif os.path.isfile(in_path) and in_path.endswith('.cif'):
                extract_cif(in_path,folder,silent=silent,
                            nodes_export_subfolder=nodes_export_subfolder)
            else:
                raise ValueError("Unable to detect the input file format, it "
                                 "is neither a (possibly compressed) tar file, "
                                 "nor a zip file.")

        try:
            with open(folder.get_abs_path('metadata.json')) as f:
                metadata = json.load(f)

            with open(folder.get_abs_path('data.json')) as f:
                data = json.load(f)
        except IOError as e:
            raise ValueError("Unable to find the file {} in the import "
                             "file or folder".format(e.filename))

        ######################
        # PRELIMINARY CHECKS #
        ######################
        if metadata['export_version'] != expected_export_version:
            raise ValueError("File export version is {}, but I can import only "
                             "version {}".format(metadata['export_version'],
                                                 expected_export_version))

        ##########################################################################
        # CREATE UUID REVERSE TABLES AND CHECK IF I HAVE ALL NODES FOR THE LINKS #
        ##########################################################################
        linked_nodes = set(chain.from_iterable((l['input'], l['output'])
                                               for l in data['links_uuid']))
        group_nodes = set(chain.from_iterable(data['groups_uuid'].itervalues()))

        # I preload the nodes, I need to check each of them later, and I also
        # store them in a reverse table
        # I break up the query due to SQLite limitations..
        relevant_db_nodes = {}
        for group in grouper(999, linked_nodes):
            relevant_db_nodes.update({n.uuid: n for n in
                                      models.DbNode.objects.filter(
                                          uuid__in=group)})

        db_nodes_uuid = set(relevant_db_nodes.keys())
        dbnode_model = get_class_string(models.DbNode)
        import_nodes_uuid = set(v['uuid'] for v in
                                data['export_data'][dbnode_model].values())


        unknown_nodes = linked_nodes.union(group_nodes) - db_nodes_uuid.union(
            import_nodes_uuid)

        if unknown_nodes and not ignore_unknown_nodes:
            raise ValueError(
                "The import file refers to {} nodes with unknown UUID, therefore "
                "it cannot be imported. Either first import the unknown nodes, "
                "or export also the parents when exporting. The unknown UUIDs "
                "are:\n".format(len(unknown_nodes)) +
                "\n".join('* {}'.format(uuid) for uuid in unknown_nodes))

        ###################################
        # DOUBLE-CHECK MODEL DEPENDENCIES #
        ###################################
        # I hardcode here the model order, for simplicity; in any case, this is
        # fixed by the export version
        model_order = [get_class_string(m) for m in
                       (models.DbUser,
                        models.DbComputer,
                        models.DbNode,
                        models.DbGroup,
                       )
        ]

        # Models that do appear in the import file, but whose import is
        # managed manually
        model_manual = [get_class_string(m) for m in
                        (models.DbLink,
                         models.DbAttribute,)
        ]

        all_known_models = model_order + model_manual

        for import_field_name in metadata['all_fields_info']:
            if import_field_name not in all_known_models:
                raise NotImplementedError("Apparently, you are importing a "
                                          "file with a model '{}', but this does not appear in "
                                          "all_known_models!".format(import_field_name))

        for idx, model_name in enumerate(model_order):
            dependencies = []
            for field in metadata['all_fields_info'][model_name].values():
                try:
                    dependencies.append(field['requires'])
                except KeyError:
                    # (No ForeignKey)
                    pass
            for dependency in dependencies:
                if dependency not in model_order[:idx]:
                    raise ValueError("Model {} requires {} but would be loaded "
                                     "first; stopping...".format(model_name,
                                                                 dependency))

        ###################################################
        # CREATE IMPORT DATA DIRECT UNIQUE_FIELD MAPPINGS #
        ###################################################
        import_unique_ids_mappings = {}
        for model_name, import_data in data['export_data'].iteritems():
            if model_name in metadata['unique_identifiers']:
                # I have to reconvert the pk to integer
                import_unique_ids_mappings[model_name] = {
                    int(k): v[metadata['unique_identifiers'][model_name]] for k, v in
                    import_data.iteritems()}

        ###############
        # IMPORT DATA #
        ###############
        # DO ALL WITH A TRANSACTION
        with transaction.atomic():
            foreign_ids_reverse_mappings = {}
            new_entries = {}
            existing_entries = {}

            # I first generate the list of data
            for model_name in model_order:
                Model = get_object_from_string(model_name)
                fields_info = metadata['all_fields_info'].get(model_name, {})
                unique_identifier = metadata['unique_identifiers'].get(
                    model_name, None)

                new_entries[model_name] = {}
                existing_entries[model_name] = {}

                foreign_ids_reverse_mappings[model_name] = {}

                # Not necessarily all models are exported
                if model_name in data['export_data']:

                    if unique_identifier is not None:
                        import_unique_ids = set(v[unique_identifier] for v in
                                                data['export_data'][model_name].values())

                        relevant_db_entries = {getattr(n, unique_identifier): n
                                               for n in Model.objects.filter(
                            **{'{}__in'.format(unique_identifier):
                                   import_unique_ids})}

                        foreign_ids_reverse_mappings[model_name] = {
                            k: v.pk for k, v in relevant_db_entries.iteritems()}
                        for k, v in data['export_data'][model_name].iteritems():
                            if v[unique_identifier] in relevant_db_entries.keys():
                                # Already in DB
                                existing_entries[model_name][k] = v
                            else:
                                # To be added
                                new_entries[model_name][k] = v
                    else:
                        new_entries[model_name] = data['export_data'][model_name].copy()

            # I import data from the given model
            for model_name in model_order:
                Model = get_object_from_string(model_name)
                fields_info = metadata['all_fields_info'].get(model_name, {})
                unique_identifier = metadata['unique_identifiers'].get(
                    model_name, None)

                for import_entry_id, entry_data in existing_entries[model_name].iteritems():
                    unique_id = entry_data[unique_identifier]
                    existing_entry_id = foreign_ids_reverse_mappings[model_name][unique_id]
                    # TODO COMPARE, AND COMPARE ATTRIBUTES
                    if model_name not in ret_dict:
                        ret_dict[model_name] = { 'new': [], 'existing': [] }
                    ret_dict[model_name]['existing'].append((import_entry_id,
                                                             existing_entry_id))
                    if not silent:
                        print "existing %s: %s (%s->%s)" % (model_name, unique_id,
                                                            import_entry_id,
                                                            existing_entry_id)
                        # print "  `-> WARNING: NO DUPLICITY CHECK DONE!"
                        # CHECK ALSO FILES!

                # Store all objects for this model in a list, and store them
                # all in once at the end.
                objects_to_create = []
                # This is needed later to associate the import entry with the new pk
                import_entry_ids = {}
                dupl_counter = 0
                imported_comp_names = set()
                for import_entry_id, entry_data in new_entries[model_name].iteritems():
                    unique_id = entry_data[unique_identifier]
                    import_data = dict(deserialize_field(
                        k, v, fields_info=fields_info,
                        import_unique_ids_mappings=import_unique_ids_mappings,
                        foreign_ids_reverse_mappings=foreign_ids_reverse_mappings)
                                       for k, v in entry_data.iteritems())

                    if Model is models.DbComputer:
                        # Check if there is already a computer with the same
                        # name in the database
                        dupl = (Model.objects.filter(name=import_data['name'])
                                or import_data['name'] in imported_comp_names)
                        orig_name = import_data['name']
                        while dupl:
                            # Rename the new computer
                            import_data['name'] = (
                                orig_name +
                                COMP_DUPL_SUFFIX.format(dupl_counter))
                            dupl_counter += 1
                            dupl = (
                                Model.objects.filter(name=import_data['name'])
                                or import_data['name'] in imported_comp_names)

                        imported_comp_names.add(import_data['name'])

                    objects_to_create.append(Model(**import_data))
                    import_entry_ids[unique_id] = import_entry_id

                # Before storing entries in the DB, I store the files (if these
                # are nodes). Note: only for new entries!
                if model_name == get_class_string(models.DbNode):
                    if not silent:
                        print "STORING NEW NODE FILES..."
                    for o in objects_to_create:

                        subfolder = folder.get_subfolder(os.path.join(
                            nodes_export_subfolder, export_shard_uuid(o.uuid)))
                        if not subfolder.exists():
                            raise ValueError("Unable to find the repository "
                                             "folder for node with UUID={} " \
                                             "in the exported "
                                             "file".format(o.uuid))
                        destdir = RepositoryFolder(
                            section=Node._section_name,
                            uuid=o.uuid)
                        # Replace the folder, possibly destroying existing
                        # previous folders, and move the files (faster if we
                        # are on the same filesystem, and
                        # in any case the source is a SandboxFolder)
                        destdir.replace_with_folder(subfolder.abspath,
                                                    move=True, overwrite=True)

                # Store them all in once; however, the PK are not set in this way...
                Model.objects.bulk_create(objects_to_create)

                # Get back the just-saved entries
                just_saved = dict(Model.objects.filter(
                    **{"{}__in".format(unique_identifier):
                           import_entry_ids.keys()}).values_list(unique_identifier, 'pk'))

                imported_states = []
                if model_name == get_class_string(models.DbNode):
                    if not silent:
                        print "SETTING THE IMPORTED STATES FOR NEW NODES..."
                    # I set for all nodes, even if I should set it only
                    # for calculations
                    for unique_id, new_pk in just_saved.iteritems():
                        imported_states.append(
                            models.DbCalcState(dbnode_id=new_pk,
                                               state=calc_states.IMPORTED))
                    models.DbCalcState.objects.bulk_create(imported_states)

                # Now I have the PKs, print the info
                # Moreover, set the foreing_ids_reverse_mappings
                for unique_id, new_pk in just_saved.iteritems():
                    import_entry_id = import_entry_ids[unique_id]
                    foreign_ids_reverse_mappings[model_name][unique_id] = new_pk
                    if model_name not in ret_dict:
                        ret_dict[model_name] = { 'new': [], 'existing': [] }
                    ret_dict[model_name]['new'].append((import_entry_id,
                                                        new_pk))

                    if not silent:
                        print "NEW %s: %s (%s->%s)" % (model_name, unique_id,
                                                       import_entry_id,
                                                       new_pk)

                # For DbNodes, we also have to store Attributes!
                if model_name == get_class_string(models.DbNode):
                    if not silent:
                        print "STORING NEW NODE ATTRIBUTES..."
                    for unique_id, new_pk in just_saved.iteritems():
                        import_entry_id = import_entry_ids[unique_id]
                        # Get attributes from import file
                        try:
                            attributes = data['node_attributes'][
                                str(import_entry_id)]
                            attributes_conversion = data[
                                'node_attributes_conversion'][
                                str(import_entry_id)]
                        except KeyError:
                            raise ValueError("Unable to find attribute info "
                                             "for DbNode with UUID = {}".format(
                                unique_id))

                        # Here I have to deserialize the attributes
                        deserialized_attributes = deserialize_attributes(
                            attributes, attributes_conversion)
                        models.DbAttribute.reset_values_for_node(
                            dbnode=new_pk,
                            attributes=deserialized_attributes,
                            with_transaction=False)

            if not silent:
                print "STORING NODE LINKS..."
            ## TODO: check that we are not creating input links of an already
            ##       existing node...
            import_links = data['links_uuid']
            links_to_store = []

            # Needed for fast checks of existing links
            existing_links_raw = models.DbLink.objects.all().values_list(
                'input', 'output', 'label')
            existing_links_labels = {(l[0], l[1]): l[2] for l in existing_links_raw}
            existing_input_links = {(l[1], l[2]): l[0] for l in existing_links_raw}

            dbnode_reverse_mappings = foreign_ids_reverse_mappings[
                get_class_string(models.DbNode)]
            for link in import_links:
                try:
                    in_id = dbnode_reverse_mappings[link['input']]
                    out_id = dbnode_reverse_mappings[link['output']]
                except KeyError:
                    if ignore_unknown_nodes:
                        continue
                    else:
                        raise ValueError("Trying to create a link with one "
                                         "or both unknown nodes, stopping "
                                         "(in_uuid={}, out_uuid={}, "
                                         "label={})".format(link['input'],
                                                            link['output'],
                                                            link['label']))

                try:
                    existing_label = existing_links_labels[in_id, out_id]
                    if existing_label != link['label']:
                        raise ValueError("Trying to rename an existing link "
                                         "name, stopping (in={}, out={}, "
                                         "old_label={}, new_label={})"
                                         .format(in_id, out_id, existing_label,
                                                 link['label']))
                        # Do nothing, the link is already in place and has
                        # the correct name
                except KeyError:
                    try:
                        existing_input = existing_input_links[out_id, link['label']]
                        # If existing_input were the correct one, I would have found
                        # it already in the previous step!
                        raise ValueError("There exists already an input link "
                                         "to node {} with label {} but it "
                                         "does not come the expected input {}"
                                         .format(out_id, link['label'], in_id))
                    except KeyError:
                        # New link
                        links_to_store.append(models.DbLink(
                            input_id=in_id, output_id=out_id, label=link['label']))
                        if 'aiida.backends.djsite.db.models.DbLink' not in ret_dict:
                            ret_dict['aiida.backends.djsite.db.models.DbLink'] = { 'new': [] }
                        ret_dict['aiida.backends.djsite.db.models.DbLink']['new'].append((in_id,out_id))

            # Store new links
            if links_to_store:
                if not silent:
                    print "   ({} new links...)".format(len(links_to_store))

                models.DbLink.objects.bulk_create(links_to_store)
            else:
                if not silent:
                    print "   (0 new links...)"

            if not silent:
                print "STORING GROUP ELEMENTS..."
            import_groups = data['groups_uuid']
            for groupuuid, groupnodes in import_groups.iteritems():
                # TODO: cache these to avoid too many queries
                group = models.DbGroup.objects.get(uuid=groupuuid)
                nodes_to_store = [dbnode_reverse_mappings[node_uuid]
                                  for node_uuid in groupnodes]
                if nodes_to_store:
                    group.dbnodes.add(*nodes_to_store)

            ######################################################
            # Put everything in a specific group
            dbnode_model_name = get_class_string(models.DbNode)
            existing = existing_entries.get(dbnode_model_name, {})
            existing_pk = [foreign_ids_reverse_mappings[
                               dbnode_model_name][v['uuid']]
                           for v in existing.itervalues()]
            new = new_entries.get(dbnode_model_name, {})
            new_pk = [foreign_ids_reverse_mappings[
                          dbnode_model_name][v['uuid']]
                      for v in new.itervalues()]

            pks_for_group = existing_pk + new_pk

            # So that we do not create empty groups
            if pks_for_group:
                # Get an unique name for the import group, based on the
                # current (local) time
                basename = timezone.localtime(timezone.now()).strftime(
                    "%Y%m%d-%H%M%S")
                counter = 0
                created = False
                while not created:
                    if counter == 0:
                        group_name = basename
                    else:
                        group_name = "{}_{}".format(basename, counter)
                    try:
                        group = Group(name=group_name,
                                      type_string=IMPORTGROUP_TYPE).store()
                        created = True
                    except UniquenessError:
                        counter += 1

                # Add all the nodes to the new group
                # TODO: decide if we want to return the group name
                group.add_nodes(models.DbNode.objects.filter(
                    pk__in=pks_for_group))

                if not silent:
                    print "IMPORTED NODES GROUPED IN IMPORT GROUP NAMED '{}'".format(group.name)
            else:
                if not silent:
                    print "NO DBNODES TO IMPORT, SO NO GROUP CREATED"

    if not silent:
        print "*** WARNING: MISSING EXISTING UUID CHECKS!!"
        print "*** WARNING: TODO: UPDATE IMPORT_DATA WITH DEFAULT VALUES! (e.g. calc status, user pwd, ...)"
        print "DONE."

    return ret_dict


def validate_uuid(given_uuid):
    """
    A simple check for the UUID validity.
    """
    from uuid import UUID
    try:
        parsed_uuid = UUID(given_uuid, version=4)
    except ValueError:
        # If not a valid UUID
        return False

    # Check if there was any kind of conversion of the hex during
    # the validation
    return str(parsed_uuid) == given_uuid


def import_data_sqla(in_path, ignore_unknown_nodes=False, silent=False):
    """
    Import exported AiiDA environment to the AiiDA database.
    If the 'in_path' is a folder, calls export_tree; otherwise, tries to
    detect the compression format (zip, tar.gz, tar.bz2, ...) and calls the
    correct function.

    :param in_path: the path to a file or folder that can be imported in AiiDA
    """
    import json
    import os
    import tarfile
    import zipfile
    from itertools import chain

    from aiida.utils import timezone

    from aiida.orm import Node, Group
    from aiida.common.folders import SandboxFolder, RepositoryFolder
    from aiida.common.utils import get_object_from_string
    from aiida.common.datastructures import calc_states
    from aiida.orm.querybuilder import QueryBuilder

    # Backend specific imports
    from aiida.backends.sqlalchemy.models.node import DbCalcState

    # This is the export version expected by this function
    expected_export_version = '0.2'

    # The name of the subfolder in which the node files are stored
    nodes_export_subfolder = 'nodes'

    # The returned dictionary with new and existing nodes and links
    ret_dict = {}

    ################
    # EXTRACT DATA #
    ################
    # The sandbox has to remain open until the end
    with SandboxFolder() as folder:
        if os.path.isdir(in_path):
            extract_tree(in_path,folder, silent=silent)
        else:
            if tarfile.is_tarfile(in_path):
                extract_tar(in_path,folder, silent=silent,
                            nodes_export_subfolder=nodes_export_subfolder)
            elif zipfile.is_zipfile(in_path):
                extract_zip(in_path,folder, silent=silent,
                            nodes_export_subfolder=nodes_export_subfolder)
            elif os.path.isfile(in_path) and in_path.endswith('.cif'):
                extract_cif(in_path,folder, silent=silent,
                            nodes_export_subfolder=nodes_export_subfolder)
            else:
                raise ValueError("Unable to detect the input file format, it "
                                 "is neither a (possibly compressed) tar "
                                 "file, nor a zip file.")

        try:
            with open(folder.get_abs_path('metadata.json')) as f:
                metadata = json.load(f)

            with open(folder.get_abs_path('data.json')) as f:
                data = json.load(f)
        except IOError as e:
            raise ValueError("Unable to find the file {} in the import "
                             "file or folder".format(e.filename))

        ######################
        # PRELIMINARY CHECKS #
        ######################
        if metadata['export_version'] != expected_export_version:
            raise ValueError("File export version is {}, but I can "
                             "import only version {}"
                             .format(metadata['export_version'],
                                     expected_export_version))

        ###################################################################
        #           CREATE UUID REVERSE TABLES AND CHECK IF               #
        #              I HAVE ALL NODES FOR THE LINKS                     #
        ###################################################################
        linked_nodes = set(chain.from_iterable((l['input'], l['output'])
                                               for l in data['links_uuid']))
        group_nodes = set(chain.from_iterable(
            data['groups_uuid'].itervalues()))

        # Check that UUIDs are valid
        linked_nodes = set(x for x in linked_nodes if validate_uuid(x))
        group_nodes = set(x for x in group_nodes if validate_uuid(x))

        # I preload the nodes, I need to check each of them later, and I also
        # store them in a reverse table
        # I break up the query due to SQLite limitations..
        # relevant_db_nodes = {}
        db_nodes_uuid = set()
        import_nodes_uuid = set()
        if linked_nodes:
            qb = QueryBuilder()
            qb.append(Node, filters={"uuid": {"in": linked_nodes}},
                      project=["uuid"])
            for res in qb.iterall():
                db_nodes_uuid.add(res[0])

        for v in data['export_data'][entity_names_to_signatures[
                    NODE_ENTITY_NAME]].values():
            import_nodes_uuid.add(v['uuid'])

        unknown_nodes = linked_nodes.union(group_nodes) - db_nodes_uuid.union(
            import_nodes_uuid)

        if unknown_nodes and not ignore_unknown_nodes:
            raise ValueError(
                "The import file refers to {} nodes with unknown UUID, "
                "therefore it cannot be imported. Either first import the "
                "unknown nodes, or export also the parents when exporting. "
                "The unknown UUIDs are:\n".format(len(unknown_nodes)) +
                "\n".join('* {}'.format(uuid) for uuid in unknown_nodes))

        ###################################
        # DOUBLE-CHECK MODEL DEPENDENCIES #
        ###################################
        # The entity import order. It is defined by the database model
        # relationships
        entity_sig_order = [entity_names_to_signatures[m]
                        for m in (USER_ENTITY_NAME, COMPUTER_ENTITY_NAME,
                                  NODE_ENTITY_NAME, GROUP_ENTITY_NAME)]

        # "Entities" that do appear in the import file, but whose import is
        # managed manually
        entity_sig_manual = [entity_names_to_signatures[m]
                         for m in (LINK_ENTITY_NAME, ATTRIBUTE_ENTITY_NAME)]

        all_known_entity_sigs = entity_sig_order + entity_sig_manual

        for import_field_name in metadata['all_fields_info']:
            if import_field_name not in all_known_entity_sigs:
                raise NotImplementedError("Apparently, you are importing a "
                                          "file with a model '{}', but this "
                                          "does not appear in "
                                          "all_known_models!"
                                          .format(import_field_name))

        for idx, entity_sig in enumerate(entity_sig_order):
            dependencies = []
            for field in metadata['all_fields_info'][entity_sig].values():
                try:
                    dependencies.append(field['requires'])
                except KeyError:
                    # (No ForeignKey)
                    pass
            for dependency in dependencies:
                if dependency not in entity_sig_order[:idx]:
                    raise ValueError("Entity {} requires {} but would be "
                                     "loaded first; stopping..."
                                     .format(entity_sig, dependency))

        ###################################################
        # CREATE IMPORT DATA DIRECT UNIQUE_FIELD MAPPINGS #
        ###################################################
        import_unique_ids_mappings = {}
        for entity_sig, import_data in data['export_data'].iteritems():
            if entity_sig in metadata['unique_identifiers']:
                # I have to reconvert the pk to integer
                import_unique_ids_mappings[entity_sig] = {
                    int(k): v[metadata['unique_identifiers'][entity_sig]]
                    for k, v in import_data.iteritems()}

        ###############
        # IMPORT DATA #
        ###############
        # DO ALL WITH A TRANSACTION
        import aiida.backends.sqlalchemy

        session = aiida.backends.sqlalchemy.get_scoped_session()

        try:
            foreign_ids_reverse_mappings = {}
            new_entries = {}
            existing_entries = {}

            # I first generate the list of data
            for entity_sig in entity_sig_order:
                entity_name = signatures_to_entity_names[entity_sig]
                entity = entity_names_to_entities[entity_name]
                unique_identifier = metadata['unique_identifiers'].get(
                    entity_sig, None)

                new_entries[entity_sig] = {}
                existing_entries[entity_sig] = {}

                foreign_ids_reverse_mappings[entity_sig] = {}

                # Not necessarily all models are exported
                if entity_sig in data['export_data']:

                    if unique_identifier is not None:
                        import_unique_ids = set(v[unique_identifier] for v in
<<<<<<< HEAD
                                                data['export_data'][model_name].values())

                        # relevant_db_entries = {getattr(n, unique_identifier): n
                        #                        for n in Model.objects.filter(
                        #     **{'{}__in'.format(unique_identifier):
                        #            import_unique_ids})}
                        relevant_db_entries = dict()
                        if len(import_unique_ids) > 0:
                            qb = QueryBuilder()
                            qb.append(Model, filters={
=======
                                                data['export_data'][
                                                    entity_sig].values())

                        relevant_db_entries = dict()
                        if len(import_unique_ids) > 0:
                            qb = QueryBuilder()
                            qb.append(entity, filters={
>>>>>>> 8f52eb0c
                                unique_identifier: {"in": import_unique_ids}},
                                      project=["*"], tag="res")
                            relevant_db_entries = {
                                getattr(v[0], unique_identifier):
                                    v[0] for v in qb.all()}

<<<<<<< HEAD
                            foreign_ids_reverse_mappings[model_name] = {
=======
                            foreign_ids_reverse_mappings[entity_sig] = {
>>>>>>> 8f52eb0c
                                k: v.pk for k, v in
                                relevant_db_entries.iteritems()}

                        dupl_counter = 0
                        imported_comp_names = set()
                        for k, v in data['export_data'][entity_sig].iteritems():
                            if entity_sig == entity_names_to_signatures[
                                COMPUTER_ENTITY_NAME]:
                                # Check if there is already a computer with the
                                # same name in the database
                                qb = QueryBuilder()
                                qb.append(entity,
                                          filters={'name': {"==": v["name"]}},
                                          project=["*"], tag="res")
                                dupl = (qb.count()
                                        or v["name"] in imported_comp_names)

                                orig_name = v["name"]
                                while dupl:
                                    # Rename the new computer
                                    v["name"] = (
                                        orig_name +
                                        COMP_DUPL_SUFFIX.format(
                                            dupl_counter))
                                    dupl_counter += 1
                                    qb = QueryBuilder()
                                    qb.append(entity,
                                              filters={
                                                  'name': {"==": v["name"]}},
                                              project=["*"], tag="res")
                                    dupl = (qb.count() or
                                            v["name"] in imported_comp_names)

                                imported_comp_names.add(v["name"])

                            if v[unique_identifier] in (
                                    relevant_db_entries.keys()):
                                # Already in DB
                                existing_entries[entity_sig][k] = v
                            else:
                                # To be added
                                new_entries[entity_sig][k] = v
                    else:
                        new_entries[entity_sig] = data[
                            'export_data'][entity_sig].copy()

            # I import data from the given model
            for entity_sig in entity_sig_order:
                entity_name = signatures_to_entity_names[entity_sig]
                entity = entity_names_to_entities[entity_name]
                fields_info = metadata['all_fields_info'].get(entity_sig, {})
                unique_identifier = metadata['unique_identifiers'].get(
                    entity_sig, None)

                for import_entry_id, entry_data in (
                        existing_entries[entity_sig].iteritems()):
                    unique_id = entry_data[unique_identifier]
                    existing_entry_id = foreign_ids_reverse_mappings[
                        entity_sig][unique_id]
                    # TODO COMPARE, AND COMPARE ATTRIBUTES
                    if entity_sig not in ret_dict:
                        ret_dict[entity_sig] = { 'new': [], 'existing': [] }
                    ret_dict[entity_sig]['existing'].append(
                        (import_entry_id, existing_entry_id))
                    if not silent:
                        print "existing %s: %s (%s->%s)" % (entity_sig,
                                                            unique_id,
                                                            import_entry_id,
                                                            existing_entry_id)

                # Store all objects for this model in a list, and store them
                # all in once at the end.
                objects_to_create = list()
                # This is needed later to associate the import entry with the new pk
                import_entry_ids = dict()
                for import_entry_id, entry_data in (
                        new_entries[entity_sig].iteritems()):
                    unique_id = entry_data[unique_identifier]
                    import_data = dict(deserialize_field(
                        k, v, fields_info=fields_info,
                        import_unique_ids_mappings=
                        import_unique_ids_mappings,
                        foreign_ids_reverse_mappings=
                        foreign_ids_reverse_mappings)
                                       for k, v in entry_data.iteritems())

                    db_entity = get_object_from_string(
                        entity_names_to_sqla_schema[entity_name])
                    objects_to_create.append(db_entity(**import_data))
                    import_entry_ids[unique_id] = import_entry_id

                # Before storing entries in the DB, I store the files (if these
                # are nodes). Note: only for new entries!
                if entity_sig == entity_names_to_signatures[NODE_ENTITY_NAME]:

                    if not silent:
                        print "STORING NEW NODE FILES & ATTRIBUTES..."
                    for o in objects_to_create:

                        # Creating the needed files
                        subfolder = folder.get_subfolder(os.path.join(
                            nodes_export_subfolder, export_shard_uuid(o.uuid)))
                        if not subfolder.exists():
                            raise ValueError("Unable to find the repository "
                                             "folder for node with UUID={} "
                                             "in the exported file"
                                             .format(o.uuid))
                        destdir = RepositoryFolder(
                            section=Node._section_name,
                            uuid=o.uuid)
                        # Replace the folder, possibly destroying existing
                        # previous folders, and move the files (faster if we
                        # are on the same filesystem, and
                        # in any case the source is a SandboxFolder)
                        destdir.replace_with_folder(subfolder.abspath,
                                                    move=True, overwrite=True)

                        # For DbNodes, we also have to store Attributes!
                        import_entry_id = import_entry_ids[str(o.uuid)]
                        # Get attributes from import file
                        try:
                            attributes = data['node_attributes'][
                                str(import_entry_id)]

                            attributes_conversion = data[
                                'node_attributes_conversion'][
                                str(import_entry_id)]
                        except KeyError:
                            raise ValueError(
                                "Unable to find attribute info "
                                "for DbNode with UUID = {}".format(
                                    unique_id))

                        # Here I have to deserialize the attributes
                        deserialized_attributes = deserialize_attributes(
                            attributes, attributes_conversion)

                        if deserialized_attributes:
                            from sqlalchemy.dialects.postgresql import JSONB
                            o.attributes = dict()
                            for k, v in deserialized_attributes.items():
                                o.attributes[k] = v

                # Store them all in once; However, the PK
                # are not set in this way...
                if objects_to_create:
                    session.add_all(objects_to_create)

                session.flush()

                if import_entry_ids.keys():
                    qb = QueryBuilder()
                    qb.append(entity, filters={
                        unique_identifier: {"in": import_entry_ids.keys()}},
                              project=[unique_identifier, "id"], tag="res")
                    just_saved = {v[0]: v[1] for v in qb.all()}
                else:
                    just_saved = dict()

                imported_states = []
                if entity_sig == entity_names_to_signatures[NODE_ENTITY_NAME]:
                    ################################################
                    # Needs more from here and below
                    ################################################
                    if not silent:
                        print "SETTING THE IMPORTED STATES FOR NEW NODES..."
                    # I set for all nodes, even if I should set it only
                    # for calculations
                    for unique_id, new_pk in just_saved.iteritems():
                        imported_states.append(
                            DbCalcState(dbnode_id=new_pk,
                                        state=calc_states.IMPORTED))

                    session.add_all(imported_states)

                # Now I have the PKs, print the info
                # Moreover, set the foreing_ids_reverse_mappings
                for unique_id, new_pk in just_saved.iteritems():
                    from uuid import UUID
                    if isinstance(unique_id, UUID):
                        unique_id = str(unique_id)
                    import_entry_id = import_entry_ids[unique_id]
                    foreign_ids_reverse_mappings[entity_sig][unique_id] = new_pk
                    if entity_sig not in ret_dict:
                        ret_dict[entity_sig] = {'new': [], 'existing': []}
                    ret_dict[entity_sig]['new'].append((import_entry_id,
                                                        new_pk))

                    if not silent:
                        print "NEW %s: %s (%s->%s)" % (entity_sig, unique_id,
                                                       import_entry_id,
                                                       new_pk)

            if not silent:
                print "STORING NODE LINKS..."
            ## TODO: check that we are not creating input links of an already
            ##       existing node...
            import_links = data['links_uuid']
            links_to_store = []

            # Needed for fast checks of existing links
            from aiida.backends.sqlalchemy.models.node import DbLink
            existing_links_raw = session.query(DbLink.input, DbLink.output,
                                               DbLink.label).all()
            existing_links_labels = {(l[0], l[1]): l[2]
                                     for l in existing_links_raw}
            existing_input_links = {(l[1], l[2]): l[0]
                                    for l in existing_links_raw}

            dbnode_reverse_mappings = foreign_ids_reverse_mappings[
                entity_names_to_signatures[NODE_ENTITY_NAME]]
            for link in import_links:
                try:
                    in_id = dbnode_reverse_mappings[link['input']]
                    out_id = dbnode_reverse_mappings[link['output']]
                except KeyError:
                    if ignore_unknown_nodes:
                        continue
                    else:
                        raise ValueError("Trying to create a link with one "
                                         "or both unknown nodes, stopping "
                                         "(in_uuid={}, out_uuid={}, "
                                         "label={})".format(link['input'],
                                                            link['output'],
                                                            link['label']))

                try:
                    existing_label = existing_links_labels[in_id, out_id]
                    if existing_label != link['label']:
                        raise ValueError("Trying to rename an existing link "
                                         "name, stopping (in={}, out={}, "
                                         "old_label={}, new_label={})"
                                         .format(in_id, out_id, existing_label,
                                                 link['label']))
                        # Do nothing, the link is already in place and has
                        # the correct name
                except KeyError:
                    try:
                        existing_input = existing_input_links[out_id,
                                                              link['label']]
                        # If existing_input were the correct one, I would have
                        # it already in the previous step!
                        raise ValueError("There exists already an input link "
                                         "to node {} with label {} but it "
                                         "does not come the expected input {}"
                                         .format(out_id, link['label'], in_id))
                    except KeyError:
                        # New link
                        links_to_store.append(DbLink(
                            input_id=in_id, output_id=out_id,
                            label=link['label']))
                        if entity_names_to_signatures[
                            LINK_ENTITY_NAME] not in ret_dict:
                            ret_dict[entity_names_to_signatures[
                                LINK_ENTITY_NAME]] = {'new': []}
                        ret_dict[entity_names_to_signatures[
                            LINK_ENTITY_NAME]]['new'].append((in_id, out_id))

            # Store new links
            if links_to_store:
                if not silent:
                    print "   ({} new links...)".format(len(links_to_store))
                session.add_all(links_to_store)
            else:
                if not silent:
                    print "   (0 new links...)"

            if not silent:
                print "STORING GROUP ELEMENTS..."
            import_groups = data['groups_uuid']
            for groupuuid, groupnodes in import_groups.iteritems():
                # # TODO: cache these to avoid too many queries
                qb_group = QueryBuilder().append(
                    Group, filters={'uuid': {'==': groupuuid}})
                group = qb_group.first()[0]
                nodes_ids_to_add = [dbnode_reverse_mappings[node_uuid]
                                    for node_uuid in groupnodes]
                qb_nodes = QueryBuilder().append(
                    Node, filters={'id': {'in': nodes_ids_to_add}})
                nodes_to_add = [n[0] for n in qb_nodes.all()]
                group.add_nodes(nodes_to_add)

            ######################################################
            # Put everything in a specific group
            existing = existing_entries.get(
                entity_names_to_signatures[NODE_ENTITY_NAME], {})
            existing_pk = [foreign_ids_reverse_mappings[
                               entity_names_to_signatures[
                                   NODE_ENTITY_NAME]][v['uuid']]
                           for v in existing.itervalues()]
            new = new_entries.get(entity_names_to_signatures[
                                      NODE_ENTITY_NAME], {})
            new_pk = [foreign_ids_reverse_mappings[
                          entity_names_to_signatures[
                              NODE_ENTITY_NAME]][v['uuid']]
                      for v in new.itervalues()]

            pks_for_group = existing_pk + new_pk

            # So that we do not create empty groups
            if pks_for_group:
                # Get an unique name for the import group, based on the
                # current (local) time
                basename = timezone.localtime(timezone.now()).strftime(
                    "%Y%m%d-%H%M%S")
                counter = 0
                created = False
                while not created:
                    if counter == 0:
                        group_name = basename
                    else:
                        group_name = "{}_{}".format(basename, counter)

                    group = Group(name=group_name,
                                  type_string=IMPORTGROUP_TYPE)
                    from aiida.backends.sqlalchemy.models.group import DbGroup
                    if session.query(DbGroup).filter(
                        DbGroup.name == group._dbgroup.name).count() == 0:
                        session.add(group._dbgroup)
                        created = True
                    else:
                        counter += 1

                # Add all the nodes to the new group
                # TODO: decide if we want to return the group name
                from aiida.backends.sqlalchemy.models.node import DbNode
                group.add_nodes(session.query(DbNode).filter(
                    DbNode.id.in_(pks_for_group)).distinct().all())

                # group.add_nodes(models.DbNode.objects.filter(
                #     pk__in=pks_for_group))

                if not silent:
                    print "IMPORTED NODES GROUPED IN IMPORT GROUP NAMED '{}'".format(group.name)
            else:
                if not silent:
                    print "NO DBNODES TO IMPORT, SO NO GROUP CREATED"

            session.commit()
        except:
            print "Rolling back"
            session.rollback()
            raise

    if not silent:
        print "*** WARNING: MISSING EXISTING UUID CHECKS!!"
        print "*** WARNING: TODO: UPDATE IMPORT_DATA WITH DEFAULT VALUES! (e.g. calc status, user pwd, ...)"
        print "DONE."

    return ret_dict


class HTMLGetLinksParser(HTMLParser.HTMLParser):
    def __init__(self, filter_extension=None):
        """
        If a filter_extension is passed, only links with extension matching
        the given one will be returned.
        """
        self.filter_extension = filter_extension
        self.links = []
        HTMLParser.HTMLParser.__init__(self)

    def handle_starttag(self, tag, attrs):
        """
        Store the urls encountered, if they match the request.
        """
        if tag == 'a':
            for k, v in attrs:
                if k == 'href':
                    if (self.filter_extension is None or
                            v.endswith('.{}'.format(self.filter_extension))):
                        self.links.append(v)

    def get_links(self):
        """
        Return the links that were found during the parsing phase.
        """
        return self.links


def get_valid_import_links(url):
    """
    Open the given URL, parse the HTML and return a list of valid links where
    the link file has a .aiida extension.
    """
    import urllib2
    import urlparse

    request = urllib2.urlopen(url)
    parser = HTMLGetLinksParser(filter_extension='aiida')
    parser.feed(request.read())

    return_urls = []

    for link in parser.get_links():
        return_urls.append(urlparse.urljoin(request.geturl(), link))

    return return_urls


def serialize_field(data, track_conversion=False):
    """
    Serialize a single field.

    :todo: Generalize such that it the proper function is selected also during
        import
    """
    import datetime
    import pytz
    from uuid import UUID

    if isinstance(data, dict):
        if track_conversion:
            ret_data = {}
            ret_conversion = {}
            for k, v in data.iteritems():
                ret_data[k], ret_conversion[k] = serialize_field(
                    data=v, track_conversion=track_conversion)
        else:
            ret_data = {k: serialize_field(data=v,
                                           track_conversion=track_conversion)
                        for k, v in data.iteritems()}
    elif isinstance(data, (list, tuple)):
        if track_conversion:
            ret_data = []
            ret_conversion = []
            for value in data:
                this_data, this_conversion = serialize_field(
                    data=value, track_conversion=track_conversion)
                ret_data.append(this_data)
                ret_conversion.append(this_conversion)
        else:
            ret_data = [serialize_field(
                data=value, track_conversion=track_conversion)
                        for value in data]
    elif isinstance(data, datetime.datetime):
        # Note: requires timezone-aware objects!
        ret_data = data.astimezone(pytz.utc).strftime(
            '%Y-%m-%dT%H:%M:%S.%f')
        ret_conversion = 'date'
    elif isinstance(data, UUID):
        ret_data = str(data)
        ret_conversion = None
    else:
        ret_data = data
        ret_conversion = None

    if track_conversion:
        return (ret_data, ret_conversion)
    else:
        return ret_data


def serialize_dict(datadict, remove_fields=[], rename_fields={},
                   track_conversion=False):
    """
    Serialize the dict using the serialize_field function to serialize
    each field.

    :param remove_fields: a list of strings.
      If a field with key inside the remove_fields list is found,
      it is removed from the dict.

      This is only used at level-0, no removal
      is possible at deeper levels.

    :param rename_fields: a dictionary in the format
      ``{"oldname": "newname"}``.

      If the "oldname" key is found, it is replaced with the
      "newname" string in the output dictionary.

      This is only used at level-0, no renaming
      is possible at deeper levels.
    :param track_conversion: if True, a tuple is returned, where the first
      element is the serialized dictionary, and the second element is a
      dictionary with the information on the serialized fields.
    """
    ret_dict = {}

    conversions = {}

    for k, v in datadict.iteritems():
        if k not in remove_fields:
            # rename_fields.get(k,k): use the replacement if found in rename_fields,
            # otherwise use 'k' as the default value.
            if track_conversion:
                (ret_dict[rename_fields.get(k, k)],
                 conversions[rename_fields.get(k, k)]) = serialize_field(
                    data=v, track_conversion=track_conversion)
            else:
                ret_dict[rename_fields.get(k, k)] = serialize_field(
                    data=v, track_conversion=track_conversion)

    if track_conversion:
        return (ret_dict, conversions)
    else:
        return ret_dict


fields_to_export = {
    'aiida.backends.djsite.db.models.DbNode':
        ['description', 'public', 'nodeversion', 'uuid', 'mtime', 'user',
         'ctime', 'dbcomputer', 'label', 'type'],
}

# def get_all_fields_info_sqla():
#
#     unique_identifiers = {
#         "aiida.backends.djsite.db.models.DbNode": "uuid",
#         "aiida.backends.djsite.db.models.DbLink": None,
#         "aiida.backends.djsite.db.models.DbGroup": "uuid",
#         "aiida.backends.djsite.db.models.DbAttribute": None,
#         "aiida.backends.djsite.db.models.DbComputer": "uuid",
#         "aiida.backends.djsite.db.models.DbUser": "email"
#     }
#
#     all_fields_info = dict()
#     all_fields_info["aiida.backends.djsite.db.models.DbLink"] = {
#             "input": {
#                 "requires": "aiida.backends.djsite.db.models.DbNode",
#                 "related_name": "output_links"
#             },
#             "type": {},
#             "output": {
#                 "requires": "aiida.backends.djsite.db.models.DbNode",
#                 "related_name": "input_links"
#             },
#             "label": {}
#         }
#     all_fields_info["aiida.backends.djsite.db.models.DbNode"] = {
#              "ctime" : {
#                 "convert_type" : "date"
#              },
#              "uuid" : {},
#              "public" : {},
#              "mtime" : {
#                 "convert_type" : "date"
#              },
#              "type" : {},
#              "label" : {},
#              "nodeversion" : {},
#              "user" : {
#                 "requires" : "aiida.backends.djsite.db.models.DbUser",
#                 "related_name" : "dbnodes"
#              },
#              "dbcomputer" : {
#                 "requires" : "aiida.backends.djsite.db.models.DbComputer",
#                 "related_name" : "dbnodes"
#              },
#              "description" : {}
#         }
#     all_fields_info["aiida.backends.djsite.db.models.DbUser"] = {
#              "last_name" : {},
#              "first_name" : {},
#              "institution" : {},
#              "email" : {}
#         }
#     all_fields_info["aiida.backends.djsite.db.models.DbComputer"] = {
#              "transport_type" : {},
#              "transport_params" : {},
#              "hostname" : {},
#              "description" : {},
#              "scheduler_type" : {},
#              "metadata" : {},
#              "enabled" : {},
#              "uuid" : {},
#              "name" : {}
#         }
#     all_fields_info["aiida.backends.djsite.db.models.DbGroup"] = {
#              "description" : {},
#              "user" : {
#                 "related_name" : "dbgroups",
#                 "requires" : "aiida.backends.djsite.db.models.DbUser"
#              },
#              "time" : {
#                 "convert_type" : "date"
#              },
#              "type" : {},
#              "uuid" : {},
#              "name" : {}
#         }
#     all_fields_info["aiida.backends.djsite.db.models.DbAttribute"] = {
#              "dbnode" : {
#                 "requires" : "aiida.backends.djsite.db.models.DbNode",
#                 "related_name" : "dbattributes"
#              },
#              "key" : {},
#              "tval" : {},
#              "fval" : {},
#              "bval" : {},
#              "datatype" : {},
#              "dval" : {
#                 "convert_type" : "date"
#              },
#              "ival" : {}
#         }
#     return all_fields_info, unique_identifiers


def get_all_fields_info():
    """
    Retrieve automatically the information on the fields and store them in a
    dictionary, that will be also stored in the export data, in the metadata
    file.

    :return: a tuple with two elements, the all_fiekds_info dictionary, and the
      unique_identifiers dictionary.
    """

    import django.db.models.fields as djf
    import django_extensions

    from aiida.backends.djsite.db import models

    all_fields_info = {}

    user_model_string = get_class_string(models.DbUser)

    # TODO: These will probably need to have a default value in the IMPORT!
    # TODO: maybe define this inside the Model!
    all_exclude_fields = {
        user_model_string: ['password', 'is_staff',
                            'is_superuser', 'is_active',
                            'last_login', 'date_joined'],
    }

    # I start only with DbNode
    export_models = set([get_class_string(Model) for Model in
                         [models.DbNode, models.DbAttribute,
                          models.DbLink, models.DbGroup]])

    while True:
        missing_models = export_models - set(all_fields_info.keys())
        if not missing_models:
            break

        for model_name in missing_models:
            Model = get_object_from_string(model_name)
            # print "===================="
            # print "Model", Model
            thisinfo = {}
            exclude_fields = all_exclude_fields.get(model_name, [])
            for field in Model._meta.fields:
                # print "field.name", field.name
                if field.name in exclude_fields:
                    continue
                if isinstance(field, djf.AutoField):
                    # Do not explicitly store the ID field
                    pass
                elif isinstance(field, (djf.CharField, djf.TextField,
                                        djf.IntegerField, djf.FloatField,
                                        djf.BooleanField, djf.NullBooleanField,
                                        django_extensions.db.fields.UUIDField)):
                    thisinfo[field.name] = {}
                elif isinstance(field, djf.DateTimeField):
                    # This information is needed on importing
                    thisinfo[field.name] = {'convert_type': 'date'}
                elif isinstance(field, django_extensions.db.fields.UUIDField):
                    thisinfo[field.name] = {}
                elif isinstance(field, djf.related.ForeignKey):
                    rel_model_name = get_class_string(field.rel.to)
                    # print "rel_model_name", rel_model_name
                    # if rel_model_name == "aiida.backends.djsite.models.node.DbCalcState":
                    #     print "!!!!!!!!!!!!WWWWWWWWWWWWWWWWWWW"
                    related_name = field.rel.related_name
                    thisinfo[field.name] = {
                        # The 'values' method will return the id (an integer),
                        # so no custom serializer is required
                        'requires': rel_model_name,
                        'related_name': related_name,
                    }
                    export_models.add(rel_model_name)
                else:
                    raise NotImplementedError(
                        "Export not implemented for field of type {}.{}".format(
                            get_class_string(field)))
                all_fields_info[model_name] = thisinfo

    unique_identifiers = {}
    for k in all_fields_info:
        if k == user_model_string:
            unique_identifiers[k] = 'email'
            continue

        # No unique identifier in this case
        if k in [get_class_string(models.DbAttribute),
                 get_class_string(models.DbLink),
                 get_class_string(models.DbExtra)]:
            unique_identifiers[k] = None
            continue

        m = get_object_from_string(k)
        field_names = [f.name for f in m._meta.fields]
        if 'uuid' in field_names:
            unique_identifiers[k] = 'uuid'
        else:
            raise ValueError("Unable to identify the unique identifier "
                             "for model {}".format(k))

    return all_fields_info, unique_identifiers


def fill_in_query(partial_query, originating_entity_str, current_entity_str,
                  tag_suffixes=[], entity_separator="_"):
    """
    This function recursively constructs QueryBuilder queries that are needed
    for the SQLA export function. To manage to construct such queries, the
    relationship dictionary is consulted (which shows how to reference
    different AiiDA entities in QueryBuilder.
    To find the dependencies of the relationships of the exported data, the
    get_all_fields_info_sqla (which described the exported schema and its
    dependencies) is consulted.
    """

    relationship_dic = {
        "Node": {
            "Computer": "has_computer",
            "Group": "member_of",
            "User": "created_by"
        },
        "Group": {
            "Node": "group_of"
        },
        "Computer": {
            "Node": "computer_of"
        },
        "User": {
            "Node": "creator_of",
            "Group": "owner_of"
        }
    }

    all_fields_info, unique_identifiers = get_all_fields_info_sqla()

    entity_prop = all_fields_info[current_entity_str].keys()

    project_cols = ["id"]
    for prop in entity_prop:
        nprop = prop
        if django_fields_to_sqla.has_key(current_entity_str):
            if django_fields_to_sqla[current_entity_str].has_key(prop):
                nprop = django_fields_to_sqla[current_entity_str][prop]

        project_cols.append(nprop)

    # Here we should reference the entity of the main query
    current_entity_mod = entity_names_to_entities[current_entity_str]

    rel_string = relationship_dic[current_entity_str][originating_entity_str]
    mydict= {rel_string: entity_separator.join(tag_suffixes)}

    partial_query.append(current_entity_mod,
                         tag=entity_separator.join(tag_suffixes) +
                             entity_separator + current_entity_str,
                         project=project_cols, outerjoin=True, **mydict)

    # prepare the recursion for the referenced entities
    foreign_fields = {k: v for k, v in
                      all_fields_info[
                          current_entity_str].iteritems()
                      # all_fields_info[model_name].iteritems()
                      if 'requires' in v}

    new_tag_suffixes = tag_suffixes + [current_entity_str]
    for k, v in foreign_fields.iteritems():
        ref_model_name = v['requires']
        fill_in_query(partial_query, current_entity_str, ref_model_name,
                      new_tag_suffixes)


def export_tree_sqla(what, folder, also_parents=True, also_calc_outputs=True,
                     allowed_licenses=None, forbidden_licenses=None,
                     silent=False):
    """
    Export the DB entries passed in the 'what' list to a file tree.

    :todo: limit the export to finished or failed calculations.

    :param what: a list of Django database entries; they can belong to different
      models.
    :param folder: a :py:class:`Folder <aiida.common.folders.Folder>` object
    :param also_parents: if True, also all the parents are stored (from the transitive closure)
    :param also_calc_outputs: if True, any output of a calculation is also exported
    :param allowed_licenses: a list or a function. If a list, then checks
      whether all licenses of Data nodes are in the list. If a function,
      then calls function for licenses of Data nodes expecting True if
      license is allowed, False otherwise.
    :param forbidden_licenses: a list or a function. If a list, then checks
      whether all licenses of Data nodes are in the list. If a function,
      then calls function for licenses of Data nodes expecting True if
      license is allowed, False otherwise.
    :param silent: suppress debug prints
    :raises LicensingException: if any node is licensed under forbidden
      license
    """
    import json
    import aiida

    from aiida.orm import Node, Calculation
    from aiida.common.folders import RepositoryFolder
    from aiida.orm.querybuilder import QueryBuilder

    if not silent:
        print "STARTING EXPORT..."

    EXPORT_VERSION = '0.2'

    all_fields_info, unique_identifiers = get_all_fields_info_sqla()

    given_node_entry_ids = set()
    given_group_entry_ids = set()

    # I store a list of the actual dbnodes
    for entry in what:
        entry_class_string = get_class_string(entry)
        entry_entity_name = schema_to_entity_names(entry_class_string)

        if entry_entity_name == GROUP_ENTITY_NAME:
            given_group_entry_ids.add(entry.pk)
        elif entry_entity_name == NODE_ENTITY_NAME:
            given_node_entry_ids.add(entry.pk)
        else:
            continue

    if also_parents:
        if given_node_entry_ids:
            # Also add the parents (to any level) to the query
            # This is done via the ancestor relationship.
            qb = QueryBuilder()
            qb.append(Node, tag='low_node',
                      filters={'id': {'in': given_node_entry_ids}})
            qb.append(Node, ancestor_of='low_node', project=['id'])
            additional_ids = [_ for [_] in qb.all()]
            given_node_entry_ids = given_node_entry_ids.union(additional_ids)

    if also_calc_outputs:
        if given_node_entry_ids:
            # Add all (direct) outputs of a calculation object that was already
             # selected
            qb = QueryBuilder()
            qb.append(Calculation, tag='high_node',
                      filters={'id': {'in': given_node_entry_ids}}) # Only looking at calculations and subclasses
            qb.append(Node, output_of='high_node', project=['id']) # and the outputs
            additional_ids = [_ for [_] in qb.all()]
            given_node_entry_ids = given_node_entry_ids.union(additional_ids)

    # Here we get all the columns that we plan to project per entity that we
    # would like to extract
    given_entities = list()
    if len(given_group_entry_ids) > 0:
        given_entities.append(GROUP_ENTITY_NAME)
    if len(given_node_entry_ids) > 0:
        given_entities.append(NODE_ENTITY_NAME)

    entries_to_add = dict()
    for given_entity in given_entities:
        project_cols = ["id"]
        # The following gets a list of fields that we need,
        # e.g. user, mtime, uuid, computer
        entity_prop = all_fields_info[given_entity].keys()

        # Here we do the necessary renaming of properties
        for prop in entity_prop:
            nprop = (django_fields_to_sqla[given_entity][prop]
                    if django_fields_to_sqla[given_entity].has_key(prop)
                    else prop)
            project_cols.append(nprop)

        # Getting the ids that correspond to the right entity
        entry_ids_to_add = (given_node_entry_ids
                            if (given_entity == NODE_ENTITY_NAME)
                            else given_group_entry_ids)

        qb = QueryBuilder()
        qb.append(entity_names_to_entities[given_entity],
                  filters={"id": {"in": entry_ids_to_add}},
                  project=project_cols,
                  tag=given_entity, outerjoin=True)
        entries_to_add[given_entity] = qb

    # TODO (Spyros) To see better! Especially for functional licenses
    # Check the licenses of exported data.
    if allowed_licenses is not None or forbidden_licenses is not None:
        qb = QueryBuilder()
        qb.append(Node, project=["id", "attributes.source.license"],
                  filters={"id": {"in": given_node_entry_ids}})
        # Skip those nodes where the license is not set (this is the standard behavior with Django)
        node_licenses = list((a,b) for [a,b] in qb.all() if b is not None)
        check_licences(node_licenses, allowed_licenses, forbidden_licenses)

    ############################################################
    ##### Start automatic recursive export data generation #####
    ############################################################
    if not silent:
        print "STORING DATABASE ENTRIES..."

    export_data = dict()
    entity_separator = '_'
    for entity_name, partial_query in entries_to_add.iteritems():

        foreign_fields = {k: v for k, v in
                          all_fields_info[entity_name].iteritems()
                          # all_fields_info[model_name].iteritems()
                          if 'requires' in v}

        for k, v in foreign_fields.iteritems():
            ref_model_name = v['requires']
            fill_in_query(partial_query, entity_name, ref_model_name,
                          [entity_name], entity_separator)

        for temp_d in partial_query.iterdict():
            for k in temp_d.keys():
                # Get current entity
                current_entity = k.split(entity_separator)[-1]

                # This is a empty result of an outer join.
                # It should not be taken into account.
                if temp_d[k]["id"] is None:
                    continue

                temp_d2 = {
                    temp_d[k]["id"]:
                        serialize_dict(temp_d[k],
                                       remove_fields=['id'],
                                       rename_fields=
                                       sqla_fields_to_django[current_entity])}
                try:
                    export_data[current_entity].update(temp_d2)
                except KeyError:
                    export_data[current_entity] = temp_d2

    ######################################
    # Manually manage links and attributes
    ######################################
    # I use .get because there may be no nodes to export
    all_nodes_pk = list()
    if export_data.has_key(NODE_ENTITY_NAME):
        all_nodes_pk.extend(export_data.get(NODE_ENTITY_NAME).keys())

    if sum(len(model_data) for model_data in export_data.values()) == 0:
        if not silent:
            print "No nodes to store, exiting..."
        return

    if not silent:
        print "Exporting a total of {} db entries, of which {} nodes.".format(
            sum(len(model_data) for model_data in export_data.values()),
            len(all_nodes_pk))

    ## ATTRIBUTES
    if not silent:
        print "STORING NODE ATTRIBUTES..."
    node_attributes = {}
    node_attributes_conversion = {}

    # A second QueryBuilder query to get the attributes. See if this can be
    # optimized
    if len(all_nodes_pk) > 0:
        all_nodes_query = QueryBuilder()
        all_nodes_query.append(Node, filters={"id": {"in": all_nodes_pk}},
                               project=["*"])
        for res in all_nodes_query.iterall():
            n = res[0]
            (node_attributes[str(n.pk)],
             node_attributes_conversion[str(n.pk)]) = serialize_dict(
                n.get_attrs(), track_conversion=True)

    if not silent:
        print "STORING NODE LINKS..."
    ## All 'parent' links (in this way, I can automatically export a node
    ## that will get automatically attached to a parent node in the end DB,
    ## if the parent node is already present in the DB)
    links_uuid = list()
    # Export links only if there are nodes to be extracted
    if len(all_nodes_pk) > 0:
        links_qb = QueryBuilder()
        links_qb.append(Node, project=['uuid'], tag='input')
        links_qb.append(Node,
                        project=['uuid'], tag='output',
                        filters={'id': {'in': all_nodes_pk}},
                        edge_project=['label'], output_of='input')

        for input_uuid, output_uuid, link_label in links_qb.iterall():
            links_uuid.append({
                'input': str(input_uuid),
                'output': str(output_uuid),
                'label': str(link_label)
            })

    if not silent:
        print "STORING GROUP ELEMENTS..."
    groups_uuid = dict()
    # If a group is in the exported date, we export the group/node correlation
    if GROUP_ENTITY_NAME in export_data:
        for curr_group in export_data[GROUP_ENTITY_NAME]:
            group_uuid_qb = QueryBuilder()
            group_uuid_qb.append(entity_names_to_entities[GROUP_ENTITY_NAME],
                                 filters={'id': {'==': curr_group}},
                                 project=['uuid'], tag='group')
            group_uuid_qb.append(entity_names_to_entities[NODE_ENTITY_NAME],
                                 project=['uuid'], member_of='group')
            for res in group_uuid_qb.iterall():
                if groups_uuid.has_key(str(res[0])):
                    groups_uuid[str(res[0])].append(str(res[1]))
                else:
                    groups_uuid[str(res[0])] = [str(res[1])]

    ######################################
    # Now I store
    ######################################
    # subfolder inside the export package
    nodesubfolder = folder.get_subfolder('nodes',create=True,
                                         reset_limit=True)

    # Add the proper signatures to the exported data
    for entity_name in export_data.keys():
        export_data[entity_names_to_signatures[entity_name]] = (
            export_data.pop(entity_name))

    if not silent:
        print "STORING DATA..."

    with folder.open('data.json', 'w') as f:
        json.dump({
                'node_attributes': node_attributes,
                'node_attributes_conversion': node_attributes_conversion,
                'export_data': export_data,
                'links_uuid': links_uuid,
                'groups_uuid': groups_uuid,
                }, f)

    # Add proper signature to unique identifiers & all_fields_info
    # Ignore if a key doesn't exist in any of the two dictionaries
    for entity_name in set(unique_identifiers.keys() + all_fields_info.keys()):
        try:
            unique_identifiers[entity_names_to_signatures[entity_name]] = (
                unique_identifiers.pop(entity_name))
        except KeyError:
            pass
        try:
            # Update the requires field
            for dic in all_fields_info[entity_name].values():
                if 'requires' in dic.keys():
                    dic['requires'] = entity_names_to_signatures[
                        dic['requires']]
            all_fields_info[entity_names_to_signatures[entity_name]] = (
                all_fields_info.pop(entity_name))
        except KeyError:
            pass

    metadata = {
        'aiida_version': aiida.get_version(),
        'export_version': EXPORT_VERSION,
        'all_fields_info': all_fields_info,
        'unique_identifiers': unique_identifiers,
        }

    with folder.open('metadata.json', 'w') as f:
        json.dump(metadata, f)

    if silent is not True:
        print "STORING FILES..."

    # If there are no nodes, there are no files to store
    if len(all_nodes_pk) > 0:
        # Large speed increase by not getting the node itself and looping in memory
        # in python, but just getting the uuid
        uuid_query = QueryBuilder()
        uuid_query.append(Node, filters={"id": {"in": all_nodes_pk}},
                          project=["uuid"])
        for res in uuid_query.all():
            uuid = str(res[0])
            sharded_uuid = export_shard_uuid(uuid)

            # Important to set create=False, otherwise creates
            # twice a subfolder. Maybe this is a bug of insert_path??
            thisnodefolder = nodesubfolder.get_subfolder(
                sharded_uuid, create=False,
                reset_limit=True)
            # In this way, I copy the content of the folder, and not the folder
            # itself
            thisnodefolder.insert_path(src=RepositoryFolder(
                section=Node._section_name, uuid=uuid).abspath,
                                       dest_name='.')


def check_licences(node_licenses, allowed_licenses, forbidden_licenses):
    from aiida.common.exceptions import LicensingException
    from inspect import isfunction

    for pk, license in node_licenses:
        if allowed_licenses is not None:
            try:
                if isfunction(allowed_licenses):
                    try:
                        if not allowed_licenses(license):
                            raise LicensingException
                    except Exception as e:
                        raise LicensingException
                else:
                    if license not in allowed_licenses:
                        raise LicensingException
            except LicensingException:
                raise LicensingException("Node {} is licensed "
                                         "under {} license, which "
                                         "is not in the list of "
                                         "allowed licenses".format(
                    pk, license))
        if forbidden_licenses is not None:
            try:
                if isfunction(forbidden_licenses):
                    try:
                        if forbidden_licenses(license):
                            raise LicensingException
                    except Exception as e:
                        raise LicensingException
                else:
                    if license in forbidden_licenses:
                        raise LicensingException
            except LicensingException:
                raise LicensingException("Node {} is licensed "
                                         "under {} license, which "
                                         "is in the list of "
                                         "forbidden licenses".format(
                    pk, license))


def export_tree(what, folder, also_parents = True, also_calc_outputs=True,
                allowed_licenses=None, forbidden_licenses=None,
                silent=False):

    from aiida.backends.settings import BACKEND
    from aiida.backends.profile import BACKEND_DJANGO, BACKEND_SQLA

    if BACKEND == BACKEND_SQLA:
        export_tree_sqla(what, folder, also_parents = also_parents,
                         also_calc_outputs=also_calc_outputs,
                         allowed_licenses=allowed_licenses,
                         forbidden_licenses=forbidden_licenses,
                         silent=silent)
    elif BACKEND == BACKEND_DJANGO:
        export_tree_dj(what, folder, also_parents = also_parents,
                       also_calc_outputs=also_calc_outputs,
                       allowed_licenses=allowed_licenses,
                       forbidden_licenses=forbidden_licenses,
                       silent=silent)
    else:
        raise Exception("Unknown settings.BACKEND: {}".format(
            BACKEND))


def get_all_parents_dj(node_pks):
    """
    Get all the parents of given nodes
    :param node_pks: one node pk or an iterable of node pks
    :return: a list of aiida objects with all the parents of the nodes
    """
    from aiida.backends.djsite.db import models
    
    try:
        the_node_pks = list(node_pks)
    except TypeError:
        the_node_pks = [node_pks]
        
    parents = models.DbNode.objects.none()
    q_inputs = models.DbNode.aiidaobjects.filter(outputs__pk__in=the_node_pks).distinct()
    while q_inputs.count() > 0:
        inputs = list(q_inputs)
        parents = q_inputs | parents.all()
        q_inputs = models.DbNode.aiidaobjects.filter(outputs__in=inputs).distinct()        
    return parents


def export_tree_dj(what, folder, also_parents = True, also_calc_outputs=True,
                allowed_licenses=None, forbidden_licenses=None,
                silent=False):
    """
    Export the DB entries passed in the 'what' list to a file tree.

    :todo: limit the export to finished or failed calculations.

    :param what: a list of Django database entries; they can belong to different
      models.
    :param folder: a :py:class:`Folder <aiida.common.folders.Folder>` object
    :param also_parents: if True, also all the parents are stored
    :param also_calc_outputs: if True, any output of a calculation is also exported
    :param allowed_licenses: a list or a function. If a list, then checks
      whether all licenses of Data nodes are in the list. If a function,
      then calls function for licenses of Data nodes expecting True if
      license is allowed, False otherwise.
    :param forbidden_licenses: a list or a function. If a list, then checks
      whether all licenses of Data nodes are in the list. If a function,
      then calls function for licenses of Data nodes expecting True if
      license is allowed, False otherwise.
    :param silent: suppress debug prints
    :raises LicensingException: if any node is licensed under forbidden
      license
    """
    import json
    import operator
    from collections import defaultdict

    from django.db.models import Q

    import aiida
    from aiida.backends.djsite.db import models
    from aiida.orm import Node, Calculation
    from aiida.common.folders import RepositoryFolder

    if not silent:
        print "STARTING EXPORT..."

    EXPORT_VERSION = '0.2'

    all_fields_info, unique_identifiers = get_all_fields_info()

    entries_ids_to_add = defaultdict(list)
    # I store a list of the actual dbnodes
    groups_entries = []
    group_class_string = get_class_string(models.DbGroup)
    for entry in what:
        class_string = get_class_string(entry)
        entries_ids_to_add[class_string].append(entry.pk)
        if class_string == group_class_string:
            groups_entries.append(entry)

    if also_parents:
        # It is a defaultdict, it will provide an empty list
        given_nodes = entries_ids_to_add[get_class_string(models.DbNode)]

        if given_nodes:
            # Also add the parents (to any level) to the query
            given_nodes = list(set(given_nodes +
                                   list(get_all_parents_dj(given_nodes).values_list('pk', flat=True))))
            entries_ids_to_add[get_class_string(models.DbNode)] = given_nodes


    if also_calc_outputs:
        given_nodes = entries_ids_to_add[get_class_string(models.DbNode)]

        if given_nodes:
            # Add all (direct) outputs of a calculation object that was already
            # selected
            given_nodes = list(set(given_nodes +
                                   list(models.DbNode.objects.filter(
                                       inputs__pk__in=given_nodes,
                                       inputs__type__startswith=Calculation._query_type_string
                                   ).values_list('pk', flat=True)
                                   )))
            entries_ids_to_add[get_class_string(models.DbNode)] = given_nodes

    # Initial query to fire the generation of the export data
    entries_to_add = {k: [Q(id__in=v)] for k, v
                      in entries_ids_to_add.iteritems()}

    # Check the licenses of exported data.
    if allowed_licenses is not None or forbidden_licenses is not None:
        # from inspect import isfunction

        node_licenses = list(aiida.backends.djsite.db.models.DbNode.objects.filter(
            reduce(operator.and_, entries_to_add['aiida.backends.djsite.db.models.DbNode']),
            dbattributes__key='source.license').values_list('pk', 'dbattributes__tval'))
        check_licences(node_licenses, allowed_licenses, forbidden_licenses)

        # for pk, license in node_licenses:
        #     if allowed_licenses is not None:
        #         try:
        #             if isfunction(allowed_licenses):
        #                 try:
        #                     if not allowed_licenses(license):
        #                         raise LicensingException
        #                 except Exception as e:
        #                     raise LicensingException
        #             else:
        #                 if license not in allowed_licenses:
        #                     raise LicensingException
        #         except LicensingException:
        #             raise LicensingException("Node {} is licensed "
        #                                      "under {} license, which "
        #                                      "is not in the list of "
        #                                      "allowed licenses".format(
        #                                       pk, license))
        #     if forbidden_licenses is not None:
        #         try:
        #             if isfunction(forbidden_licenses):
        #                 try:
        #                     if forbidden_licenses(license):
        #                         raise LicensingException
        #                 except Exception as e:
        #                     raise LicensingException
        #             else:
        #                 if license in forbidden_licenses:
        #                     raise LicensingException
        #         except LicensingException:
        #             raise LicensingException("Node {} is licensed "
        #                                      "under {} license, which "
        #                                      "is in the list of "
        #                                      "forbidden licenses".format(
        #                                       pk, license))

    ############################################################
    ##### Start automatic recursive export data generation #####
    ############################################################
    if not silent:
        print "STORING DATABASE ENTRIES..."
    export_data = {}
    while entries_to_add:
        new_entries_to_add = {}
        for model_name, querysets in entries_to_add.iteritems():
            if not silent:
                print "  - Model: {}".format(model_name)
            Model = get_object_from_string(model_name)

            ## Before I was doing this. But it is VERY slow! E.g.
            ## To get the user owning 44 nodes or 1 group was taking
            ## 26 seconds, while it was taking only 0.1 seconds if the two
            ## queries were run independently!
            ## I think this was doing the wrong type of UNION
            #dbentries = Model.objects.filter(
            #    reduce(operator.or_, querysets)).distinct()
            ## Now I instead create the list of UUIDs and do a set() instead
            ## of .distinct(); then I get the final results with a further
            ## query.
            db_ids = set()
            for queryset in querysets:
                db_ids.update(Model.objects.filter(queryset).values_list(
                    'id', flat=True))
            dbentries = Model.objects.filter(id__in=db_ids)
            entryvalues = dbentries.values(
                'id', *all_fields_info[model_name].keys()
            )

            # Only serialize new nodes (also to avoid infinite loops)
            if model_name in export_data:
                serialized = {
                    str(v['id']): serialize_dict(v, remove_fields=['id'])
                    for v in entryvalues
                    if v['id'] not in export_data[model_name]
                }
            else:
                serialized = {
                    str(v['id']): serialize_dict(v, remove_fields=['id'])
                    for v in entryvalues
                }

            try:
                export_data[model_name].update(serialized)
            except KeyError:
                export_data[model_name] = serialized

            if serialized:
                foreign_fields = {k: v for k, v in
                                  all_fields_info[model_name].iteritems()
                                  if 'requires' in v}

                for k, v in foreign_fields.iteritems():
                    related_queryobj = Q(**{'{}__in'.format(v['related_name']):
                                                serialized.keys()})
                    try:
                        new_entries_to_add[v['requires']].append(related_queryobj)
                    except KeyError:
                        new_entries_to_add[v['requires']] = [related_queryobj]

        entries_to_add = new_entries_to_add

    ######################################
    # Manually manage links and attributes
    ######################################
    # I use .get because there may be no nodes to export
    all_nodes_pk = export_data.get(get_class_string(models.DbNode), {}).keys()
    if sum(len(model_data) for model_data in export_data.values()) == 0:
        if not silent:
            print "No nodes to store, exiting..."
        return

    if not silent:
        print "Exporting a total of {} db entries, of which {} nodes.".format(
            sum(len(model_data) for model_data in export_data.values()),
            len(all_nodes_pk))
    all_nodes_query = models.DbNode.objects.filter(pk__in=all_nodes_pk)

    ## ATTRIBUTES
    if not silent:
        print "STORING NODE ATTRIBUTES..."
    node_attributes = {}
    node_attributes_conversion = {}
    for n in all_nodes_query:
        (node_attributes[str(n.pk)],
         node_attributes_conversion[str(n.pk)]) = serialize_dict(
            n.attributes, track_conversion=True)
    ## If I want to store them 'raw'; it is faster, but more error prone and
    ## less version-independent, I think. Better to optimize the n.attributes
    ## call.
    # all_nodes_query = models.DbNode.objects.filter(pk__in=all_nodes_pk)
    #node_attributes_raw = list(models.DbAttribute.objects.filter(
    #    dbnode__in=all_nodes_pk).distinct().values(
    #    'bval', 'tval', 'ival', 'fval', 'dval',
    #    'datatype', 'time', 'dbnode', 'key')

    if not silent:
        print "STORING NODE LINKS..."
    ## All 'parent' links (in this way, I can automatically export a node
    ## that will get automatically attached to a parent node in the end DB,
    ## if the parent node is already present in the DB)
    linksquery = models.DbLink.objects.filter(
        output__in=all_nodes_query).distinct()

    links_uuid = [
        serialize_dict(l, rename_fields={
            'input__uuid': 'input',
            'output__uuid': 'output'})
        for l in linksquery.values(
            'input__uuid', 'output__uuid', 'label')]

    if not silent:
        print "STORING GROUP ELEMENTS..."
    groups_uuid = {g.uuid: list(g.dbnodes.values_list('uuid', flat=True))
                   for g in groups_entries}

    ######################################
    # Now I store
    ######################################
    # subfolder inside the export package
    nodesubfolder = folder.get_subfolder('nodes',create=True,
                                         reset_limit=True)

    if not silent:
        print "STORING DATA..."

    with folder.open('data.json', 'w') as f:
        json.dump({
                'node_attributes': node_attributes,
                'node_attributes_conversion': node_attributes_conversion,
                'export_data': export_data,
                'links_uuid': links_uuid,
                'groups_uuid': groups_uuid,
                }, f)

    metadata = {
        'aiida_version': aiida.get_version(),
        'export_version': EXPORT_VERSION,
        'all_fields_info': all_fields_info,
        'unique_identifiers': unique_identifiers,
        }

    with folder.open('metadata.json', 'w') as f:
        json.dump(metadata, f)

    if silent is not True:
        print "STORING FILES..."

    # Large speed increase by not getting the node itself and looping in memory
    # in python, but just getting the uuid
    for uuid in models.DbNode.objects.filter(pk__in=all_nodes_pk).values_list(
        'uuid', flat=True):
        sharded_uuid = export_shard_uuid(uuid)

        # Important to set create=False, otherwise creates
        # twice a subfolder. Maybe this is a bug of insert_path??

        thisnodefolder = nodesubfolder.get_subfolder(
            sharded_uuid, create=False,
            reset_limit=True)
        # In this way, I copy the content of the folder, and not the folder
        # itself
        thisnodefolder.insert_path(src=RepositoryFolder(
            section=Node._section_name, uuid=uuid).abspath,
                                   dest_name='.')


class MyWritingZipFile(object):
    def __init__(self, zipfile, fname):

        self._zipfile = zipfile
        self._fname = fname
        self._buffer = None

    def open(self):
        import StringIO

        if self._buffer is not None:
            raise IOError("Cannot open again!")
        self._buffer = StringIO.StringIO()

    def write(self, data):
        self._buffer.write(data)

    def close(self):
        self._buffer.seek(0)
        self._zipfile.writestr(self._fname, self._buffer.read())
        self._buffer = None

    def __enter__(self):
        self.open()
        return self

    def __exit__(self, type, value, traceback):
        self.close()


class ZipFolder(object):
    """
    To improve: if zipfile is closed, do something
    (e.g. add explicit open method, rename open to openfile,
    set _zipfile to None, ...)
    """
    def __init__(self, zipfolder_or_fname, mode=None, subfolder='.',
                  use_compression=True):
        """
        :param zipfolder_or_fname: either another ZipFolder instance,
          of which you want to get a subfolder, or a filename to create.
        :param mode: the file mode; see the zipfile.ZipFile docs for valid
          strings. Note: can be specified only if zipfolder_or_fname is a
          string (the filename to generate)
        :param subfolder: the subfolder that specified the "current working
          directory" in the zip file. If zipfolder_or_fname is a ZipFolder,
          subfolder is a relative path from zipfolder_or_fname.subfolder
        :param use_compression: either True, to compress files in the Zip, or
          False if you just want to pack them together without compressing.
          It is ignored if zipfolder_or_fname is a ZipFolder isntance.
        """
        import zipfile
        import os

        if isinstance(zipfolder_or_fname, basestring):
            the_mode = mode
            if the_mode is None:
                the_mode = "r"
            if use_compression:
                compression = zipfile.ZIP_DEFLATED
            else:
                compression = zipfile.ZIP_STORED
            self._zipfile = zipfile.ZipFile(zipfolder_or_fname, mode=the_mode,
                                            compression=compression)
            self._pwd = subfolder
        else:
            if mode is not None:
                raise ValueError("Cannot specify 'mode' when passing a ZipFolder")
            self._zipfile = zipfolder_or_fname._zipfile
            self._pwd = os.path.join(zipfolder_or_fname.pwd, subfolder)

    def __enter__(self):
        return self

    def __exit__(self, type, value, traceback):
        self.close()

    def close(self):
        self._zipfile.close()

    @property
    def pwd(self):
        return self._pwd

    def open(self, fname, mode='r'):
        if mode == 'w':
            return MyWritingZipFile(
                zipfile=self._zipfile, fname=self._get_internal_path(fname))
        else:
            return self._zipfile.open(self._get_internal_path(fname), mode)

    def _get_internal_path(self, filename):
        import os
        return os.path.normpath(os.path.join(self.pwd, filename))

    def get_subfolder(self, subfolder, create=False, reset_limit=False):
        # reset_limit: ignored
        # create: ignored, for the time being
        subfolder = ZipFolder(self, subfolder=subfolder)
        return subfolder

    def insert_path(self, src, dest_name=None, overwrite=True):
        import os

        if dest_name is None:
            base_filename = unicode(os.path.basename(src))
        else:
            base_filename = unicode(dest_name)

        base_filename = self._get_internal_path(base_filename)

        if not isinstance(src, unicode):
            src = unicode(src)

        if not os.path.isabs(src):
            raise ValueError("src must be an absolute path in insert_file")

        if not overwrite:
            try:
                self._zipfile.getinfo(filename)
                exists = True
            except KeyError:
                exists = False
            if exists:
                raise IOError("destination already exists: {}".format(
                        filename))

        #print src, filename
        if os.path.isdir(src):
            for dirpath, dirnames, filenames in os.walk(src):
                relpath = os.path.relpath(dirpath, src)
                for fn in dirnames + filenames:
                    real_src = os.path.join(dirpath,fn)
                    real_dest = os.path.join(base_filename,relpath,fn)
                    self._zipfile.write(real_src,
                                        real_dest)
        else:
            self._zipfile.write(src, base_filename)


def export_zip(what, outfile = 'testzip', overwrite = False,
              silent = False, use_compression = True, **kwargs):
    import os

    if not overwrite and os.path.exists(outfile):
        raise IOError("The output file '{}' already "
                      "exists".format(outfile))

    import time
    t = time.time()
    with ZipFolder(outfile, mode='w', use_compression = use_compression) as folder:
        export_tree(what, folder=folder, silent=silent, **kwargs)
    if not silent:
        print "File written in {:10.3g} s.".format(time.time() - t)


def export(what, outfile = 'export_data.aiida.tar.gz', overwrite = False,
           silent = False, **kwargs):
    """
    Export the DB entries passed in the 'what' list on a file.

    :todo: limit the export to finished or failed calculations.

    :param what: a list of Django database entries; they can belong to different
      models.
    :param also_parents: if True, also all the parents are stored (from the transitive closure)
    :param also_calc_outputs: if True, any output of a calculation is also exported
    :param outfile: the filename of the file on which to export
    :param overwrite: if True, overwrite the output file without asking.
        if False, raise an IOError in this case.
    :param silent: suppress debug print

    :raise IOError: if overwrite==False and the filename already exists.
    """
    import os
    import tarfile
    import time

    from aiida.common.folders import SandboxFolder

    if not overwrite and os.path.exists(outfile):
        raise IOError("The output file '{}' already "
                      "exists".format(outfile))

    folder = SandboxFolder()
    t1 = time.time()
    export_tree(what, folder=folder, silent=silent, **kwargs)

    t2 = time.time()

    if not silent:
        print "COMPRESSING..."

    # PAX_FORMAT: virtually no limitations, better support for unicode
    #   characters
    # dereference=True: at the moment, we should not have any symlink or
    #   hardlink in the AiiDA repository; therefore, do not store symlinks
    #   or hardlinks, but store the actual destinations.
    #   This also simplifies the checks on import.
    t3 = time.time()
    with tarfile.open(outfile, "w:gz", format=tarfile.PAX_FORMAT,
                      dereference=True) as tar:
        tar.add(folder.abspath, arcname="")

        #        import shutil
        #        shutil.make_archive(outfile, 'zip', folder.abspath)#, base_dir='aiida')
    t4 = time.time()

    if not silent:
        filecr_time = t2-t1
        filecomp_time = t4-t3
        print "Exported in {:6.2g}s, compressed in {:6.2g}s, total: {:6.2g}s.".format(filecr_time, filecomp_time, filecr_time + filecomp_time)

    if not silent:
        print "DONE."


# Following code: to serialize the date directly when dumping into JSON.
# In our case, it is better to have a finer control on how to parse fields.

# def default_jsondump(data):
#    import datetime
#
#    if isinstance(data, datetime.datetime):
#        return data.strftime('%Y-%m-%dT%H:%M:%S.%f%z')
#
#    raise TypeError(repr(data) + " is not JSON serializable")
#with open('testout.json', 'w') as f:
#    json.dump({
#            'entries': serialized_entries,
#        },
#        f,
#        default=default_jsondump)<|MERGE_RESOLUTION|>--- conflicted
+++ resolved
@@ -1197,18 +1197,6 @@
 
                     if unique_identifier is not None:
                         import_unique_ids = set(v[unique_identifier] for v in
-<<<<<<< HEAD
-                                                data['export_data'][model_name].values())
-
-                        # relevant_db_entries = {getattr(n, unique_identifier): n
-                        #                        for n in Model.objects.filter(
-                        #     **{'{}__in'.format(unique_identifier):
-                        #            import_unique_ids})}
-                        relevant_db_entries = dict()
-                        if len(import_unique_ids) > 0:
-                            qb = QueryBuilder()
-                            qb.append(Model, filters={
-=======
                                                 data['export_data'][
                                                     entity_sig].values())
 
@@ -1216,18 +1204,13 @@
                         if len(import_unique_ids) > 0:
                             qb = QueryBuilder()
                             qb.append(entity, filters={
->>>>>>> 8f52eb0c
                                 unique_identifier: {"in": import_unique_ids}},
                                       project=["*"], tag="res")
                             relevant_db_entries = {
                                 getattr(v[0], unique_identifier):
                                     v[0] for v in qb.all()}
 
-<<<<<<< HEAD
-                            foreign_ids_reverse_mappings[model_name] = {
-=======
                             foreign_ids_reverse_mappings[entity_sig] = {
->>>>>>> 8f52eb0c
                                 k: v.pk for k, v in
                                 relevant_db_entries.iteritems()}
 
