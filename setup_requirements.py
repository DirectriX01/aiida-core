--- conflicted
+++ resolved
@@ -41,10 +41,6 @@
     'psutil==5.4.0',
     'meld3==1.0.0',
     'numpy==1.12.0',
-<<<<<<< HEAD
-=======
-    'plumpy==0.7.11',
->>>>>>> f593ca5e
     'portalocker==1.1.0',
     'SQLAlchemy==1.0.12',  # upgrade to SQLalchemy 1.1.5 does break tests, see #465
     'SQLAlchemy-Utils==0.31.2',
@@ -74,12 +70,8 @@
 ]
 
 extras_require = {
-<<<<<<< HEAD
     ':python_version < "3.3"': ['mock'],
-=======
-    # Requirements for Python 2 only
     ':python_version < "3"': ['chainmap', 'pathlib2', 'singledispatch >= 3.4.0.3'],
->>>>>>> f593ca5e
     # Requirements for ssh transport with authentification through Kerberos
     # token
     # N. B.: you need to install first libffi and MIT kerberos GSSAPI including header files.
