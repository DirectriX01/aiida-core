--- conflicted
+++ resolved
@@ -343,19 +343,7 @@
                              "type data or code")
 
         return super(AbstractCalculation, self)._replace_link_from(
-<<<<<<< HEAD
             src, label, link_type)
-=======
-            src, label, link_type)
-
-    def get_code(self):
-        """
-        Return the code for this calculation, or None if the code
-        was not set.
-        """
-        from aiida.orm.code import Code
-        return dict(self.get_inputs(node_type=Code, also_labels=True)).get(
-            self._use_methods['code']['linkname'], None)
 
     @abc.abstractmethod
     def has_finished_ok(self):
@@ -396,5 +384,4 @@
             ).items()
             if key not in self._hash_ignored_inputs
         })
-        return res
->>>>>>> f593ca5e
+        return res