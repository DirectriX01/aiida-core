--- conflicted
+++ resolved
@@ -736,21 +736,12 @@
         To submit it simply:
         c2.store_all()
         c2.submit()
-<<<<<<< HEAD
 
         :param bool force_restart: restart also if parent is not in FINISHED
-        state (e.g. FAILED, IMPORTED, etc.). Default=False.
-        :param bool parent_folder_symlink: if True, symlinks are used
-        instead of hard copies of the files. Default given by
-        self._default_symlink_usage.
-=======
-        
-        :param bool force_restart: restart also if parent is not in FINISHED 
            state (e.g. FAILED, IMPORTED, etc.). Default=False.
         :param bool parent_folder_symlink: if True, symlinks are used
-           instead of hard copies of the files. Default given by 
+           instead of hard copies of the files. Default given by
            self._default_symlink_usage.
->>>>>>> 14a62fd2
         :param bool use_output_structure: if True, the output structure
            of the restarted calculation is used if available, rather than its
            input structure. Useful for nscf or bands calculations, but it
